<div align="center">
<img src="https://raw.githubusercontent.com/opengeokube/ml-kit/56dc56c1be7f6332c0f75cdfb3160d29cebc3c58/static/logo.svg" width="20%" height="20%">

# A quick way to start with machine and deep learning
[![python](https://img.shields.io/badge/-Python_3.10%7C3.11-blue?logo=python&logoColor=white)](https://www.python.org/downloads)

[![black](https://img.shields.io/badge/Code%20Style-Black-black.svg?labelColor=gray)](https://black.readthedocs.io/en/stable/)
[![isort](https://img.shields.io/badge/%20imports-isort-%231674b1?style=flat&labelColor=ef8336)](https://pycqa.github.io/isort/) 
[![linting: pylint](https://img.shields.io/badge/linting-pylint-yellowgreen)](https://github.com/pylint-dev/pylint)
[![Checked with mypy](http://www.mypy-lang.org/static/mypy_badge.svg)](http://mypy-lang.org/)
[![pydocstyle](https://img.shields.io/badge/pydocstyle-enabled-AD4CD3)](http://www.pydocstyle.org/en/stable/)

[![license](https://img.shields.io/badge/License-MIT-green.svg?labelColor=gray)](https://github.com/opengeokube/kit4dl/blob/main/LICENSE)

[![pytest](https://github.com/opengeokube/kit4dl/actions/workflows/test.yml/badge.svg?branch=main)](https://github.com/opengeokube/kit4dl/actions/workflows/test.yml)

[![DOI](https://zenodo.org/badge/DOI/10.5281/zenodo.8241376.svg)](https://doi.org/10.5281/zenodo.8241376)
</div>




## 🖋️ Authors
OpenGeokube Developers:
1. Jakub Walczak <a href="https://orcid.org/0000-0002-5632-9484"><img alt="ORCID logo" src="https://info.orcid.org/wp-content/uploads/2019/11/orcid_16x16.png" width="16" height="16" /></a>
1. Marco Macini <a href="https://orcid.org/0000-0002-9150-943X"><img alt="ORCID logo" src="https://info.orcid.org/wp-content/uploads/2019/11/orcid_16x16.png" width="16" height="16" /></a>
1. Mirko Stojiljkovic <a href="https://orcid.org/0000-0003-2256-1645"><img alt="ORCID logo" src="https://info.orcid.org/wp-content/uploads/2019/11/orcid_16x16.png" width="16" height="16" /></a>
1. Shahbaz Alvi <a href="https://orcid.org/0000-0001-5779-8568"><img alt="ORCID logo" src="https://info.orcid.org/wp-content/uploads/2019/11/orcid_16x16.png" width="16" height="16" /></a>

## 📜 Cite Us
```bibtex
@SOFTWARE{kit4dl,
  author = {Walczak, Jakub and
            Mancini, Marco and
            Stojiljković, Mirko and
            Alvi, Shahbaz},
  title = {Kit4DL},
  month = aug,
  year = 2023,
  note = {{Available in GitHub: https://github.com/opengeokube/kit4dl}},
  publisher = {Zenodo},
  version = {2023.08b0},
  doi = {10.5281/zenodo.8241376},
  url = {https://doi.org/10.5281/zenodo.8241376}
}
```
## 🚧 Roadmap

> **Warning**: Kit4DL is currently in its alpha stage. All recommendations are welcomed.

- [ ] add handling sklearn-like models
- [ ] add functionality to serve the model
- [x] enable custom metrics
- [ ] write more unit tests


## 🎬 Quickstart

### Getting started

#### Installation
```bash
pip install kit4dl
```

or

```bash
<<<<<<< HEAD
conda install -c conda-forge kit4dl 
=======
conda install -c conda-forge kit4dl
>>>>>>> 0b8f0caf
```

For contributing:

Download and install the `make` tool unless it is already available in your system. 

```text
git clone https://github.com/opengeokube/kit4dl
cd kit4dl
conda env create -f dev-env.yaml
pip install -e .
```

#### Preparing simple project
To start the new project in the current working directory, just run the following command:

```bash
kit4dl init --name=my-new-project
```

It will create a directory with the name `my-new-project` where you'll find sample files.
Implement necessery methods for datamodule (`dataset.py`) and network (`model.py`).
Then, adjust `conf.toml` according to your needs. 
That's all 🎉

#### Running the training
To run the training just type the following command:

```bash
kit4dl train
```
> **Note**: If you want to run also test for best saved weight, use flag `--test`


If the `conf.toml` file is present in your current working directory, the training will start.

If you need to specify the path to the configuration file, use `--conf` argument:
```bash
kit4dl train --conf=/path/to/your/conf.toml
```

#### Serving the model
The packuge does not yet support model serving.

## 🪁 Playground
At first, install `kit4dl` package as indicated in the Section [Installation](#installation).

#### Handwritten digit recognition
Just navigate to the directory `/examples/cnn_mnist_classification` and run
```bash
kit4dl train
```

#### Point cloud instance segmentation
Just navigate to the directory `/examples/cnn_s3dis_segmentation` and run
```bash
kit4dl train
```


## 💡 Instruction
1. [Configuring base setup](#configuring-base-setup)
1. [Configuring logging](#configuring-logging)
1. [Defining model](#defining-model)
1. [Defining datamodule](#defining-datamodule)
1. [Configuring training](#configuring-training)
1. [Configuring optimizer](#configuring-optimizer)
1. [Configuring criterion](#configuring-criterion)
1. [Configuring metrics](#configuring-metrics)
1. [Configuring checkpoint](#configuring-checkpoint)
1. [Defining `target`](#defining-target)
1. [Substitutable symbols](#substitutable-symbols)
1. [Context constants](#context-constants)

#### Configuring base setup
Most of the training/validation procedure is managed by a configuration file in the TOML format (recommended name is `conf.toml`).
Each aspect is covered by separate sections. The general one is called `[base]`.
It has the following properties:

|   **Property** 	|  **Type**        |                                                   **Details**                                          	|
|---------------	|----------------- | -------------------------------------------------------------------------------------------------------	| 
|      `seed`	    |   `int`          |  seed of the random numbers generators for `NumPy` and `PyTorch`                                       	| 
|     `cuda_id`     |  `int` or `None` |  ID of the cuda device (if available) or `None` for `CPU`                                                |
|`experiment_name`* | `str`            |  name of the experiment                                                                                  |

> **Note**: Arguments marked with `*` are obligatory!

> **Warning**: Remember to install the version of `pytorch-cuda` package compliant to your CUDA Toolkit version.


##### ✍️ Example
```toml
[base]
seed = 0
cuda_id = 1
experiment_name = "point_clout_segmentation"
```

#### Configuring logging
Logging section is optional but it provides you with some extra flexibility regarding the logging.
All configuration related to logging is included in the `[logging]` section of the configuration file. 
You can define following properties:

|   **Property** 	|  **Type**        |                                                   **Details**                                          	|
|---------------	|----------------- | -------------------------------------------------------------------------------------------------------	| 
|      `type`	    |   `str`          |  type of metric logger (one of the value: `"comet"`, `"csv"`, `"mlflow"`, `"neptune"`, `"tensorboard"`, `"wandb"` - metric loggers supported by PyTorch Lightning [https://lightning.ai/docs/pytorch/stable/api_references.html#loggers](https://lightning.ai/docs/pytorch/stable/api_references.html#loggers). **DEFAULT:** `csv`)                                       	| 
|     `level`     |  `str` |  Python-supported logging levels (i.e. `"DEBUG"`, `"INFO"`, `"WARN"`, `"ERROR"`, `"CRITICAL"`)  **DEFAULT:** `INFO`                                               |
|`format` | `str`            |  logging message format as defined for the Python `logging` package (see [https://docs.python.org/3/library/logging.html#logging.LogRecord](https://docs.python.org/3/library/logging.html#logging.LogRecord))                                                                               |

> **Warning**: Logger `level` and `format` are related to the Python `logging` Loggers you can use in your model and datamodule classes with approperiate methods `self.debure`, `self.info`, etc. In `type`, in turn, you just specify the metric logger as used in PyTorch Lightning package!

> **Note**: All required arguments for metric logger can be specified as extra arguments in the `[logging]`section.

##### ✍️ Example
```toml
[logging]
# we gonna use CSVLogger
type = "csv"
# for CSVLogger, we need to define 'save_dir' argument and/or
# other extra ones (https://lightning.ai/docs/pytorch/stable/api/lightning.pytorch.loggers.csv_logs.html#module-lightning.pytorch.loggers.csv_logs)
save_dir = "{{ PROJECT_DIR }}/my_metrics.csv"

# then we define level and format for logging messages
level = "info"
format = "%(asctime)s - %(name)s - %(levelname)s - %(message)s"
```

> **Note**: If you don't pass a `name` or `experiment_name` argument explicitly for the metric logger, the `experiment_name` value defined in the `[base]` section will be applied as, respectively: `name` argument for `csv`, `neptune`, `tensorboard`, `wandb`, and as `experiment_name` for `comet` and `mlflow`.


#### Defining model
The machine learning/deep learning model definition is realized in two aspects. 
1. The definition of the model (e.g. PyTorch model) in the `.py` file.
1. The configuration in the `[model]` section of the configuration file.

The file with the model definition should contain a subclass of `Kit4DLAbstractModule` abstract class of the `kit4dl` package.
The subclass should implement, at least, abstract methods `configure` and `run_step`.
In the `configure` method, the architecture of the network should be defined. 
In `run_step` method, it turn, the logic for single forward pass should be implemented.

##### ✍️ Example
```python
import torch
from torch import nn
from kit4dl import Kit4DLAbstractModule

class SimpleCNN(Kit4DLAbstractModule):
    def configure(self, input_dims, output_dims) -> None:
        self.l1 = nn.Sequential(
            nn.Conv2d(
                input_dims, 16, kernel_size=3, padding="same", bias=True
            ),
            nn.ReLU(),
        )

    def run_step(self, batch, batch_idx) -> tuple[torch.Tensor, ...]:
        x, label = batch
        logits = self.l1(x)
        preds = logits.argmax(dim=-1)
        return label, logits, preds
```
> **Note**: `run_step` method should return a tuple of 2 (ground-truth, scores) or 3 (ground-truth, scores, loss) tensors.

> **Note**: `batch` argument can be unpacked depending on how you define your dataset for datamodule (see [Defining datamodule](#defining-datamodule))

In the configuration file, in the dedicated `[model]` section, at least `target` property should be set. The extra arguments are treated as the arguments for the `configure` method.

> **Note**: Arguments' values of the `configure` method (i.e. `input_dims` and `output_dims`) are taken from the configuration files. Those names can be arbitrary.

##### ✍️ Example
```toml
[model]
target = "./model.py::SimpleCNN" 
input_dims = 1
output_dims = 10
```
> **Note**: `target` is a required parameter that **must** be set. It contains a path to the class (a subclass of `Kit4DLAbstractModule`). To learn how `target` could be defined, see Section [Defining `target`](#defining-target).

If a forward pass for your model differs for the training, validation, test, or prediction stages, you can define separate methods for them:

##### ✍️ Example
```python
import torch
from torch import nn
from kit4dl import Kit4DLAbstractModule

class SimpleCNN(Kit4DLAbstractModule):
    ...
    def run_val_step(self, batch, batch_idx) -> tuple[torch.Tensor, torch.Tensor]:
        pass

    def run_test_step(self, batch, batch_idx) -> tuple[torch.Tensor, torch.Tensor]:
        pass

    def run_predict_step(self, batch, batch_idx) -> torch.Tensor:
        pass            
```

> **Note**: If you need more customization of the process, you can always override the existing methods according to your needs.

#### Defining datamodule
Similarily to the model, datamodule instance is fully defined by the Python class and its configuration.
The datamodule need to be a subclass of the `Kit4DLAbstractDataModule` abstract class from the `kit4dl` package.
The class has to implement, at least, `prepare_trainvaldataset` (if preparing is the same for the train and validation splits) or `prepare_traindataset` and `prepare_valdataset` (if preparing data differs). Besides those, you can define `prepare_testdataset` and `prepare_predictdataset`, for test and prediction, respectively.

##### ✍️ Example
```python
from torch.utils.data import Dataset, random_split
from torchvision import transforms
from torchvision.datasets import MNIST

from kit4dl import Kit4DLAbstractDataModule


class MNISTCustomDatamodule(Kit4DLAbstractDataModule):
    def prepare_trainvaldataset(
        self, root_dir: str
    ) -> tuple[Dataset, Dataset]:
        dset = MNIST(
            root=root_dir,
            train=True,
            download=True,
            transform=transforms.ToTensor(),
        )
        train_dset, val_dset = random_split(dset, [0.8, 0.2])
        return (train_dset, val_dset)

    def prepare_testdataset(self, root_dir: str) -> Dataset:
        return MNIST(
            root=root_dir,
            train=False,
            download=True,
            transform=transforms.ToTensor(),
        )
```

If you need to acquire data or do some other processing, implement `prepare_data` method. In that method you can use extra attributes you defined in the `[dataset]` section of the configuration file.

##### ✍️ Example
```toml
[dataset]
target = "./datamodule.py::MNISTCustomDatamodule"
my_variable = 10
```

```python
...
class MNISTCustomDatamodule(Kit4DLAbstractDataModule):
    my_variable: int # NOTE: To make attribute visible, we can declare it here

    def prepare_data(self):
        result = self.my_variable * 2
```

> **Warning**: **DO NOT** set state inside `prepare_data` method (~~`self.x = ...`~~).

If you need more customization, feel free to override the other methods of `Kit4DLAbstractDataModule` superclass.
To force custom batch collation, override selected methods out of the following ones. They should return the proper callable object!

```python
def some_collate_func(samples: list): ...

class MNISTCustomDatamodule(Kit4DLAbstractDataModule):
    ...
    def get_train_collate_fn(self):
        return some_collate_func

    def get_val_collate_fn(self):
        return some_collate_func

    def get_test_collate_fn(self):
        return some_collate_func

    def get_predict_collate_fn(self):
        return some_collate_func
```

> **Warning**: **DO NOT** use nested function as a callation callable. It will fail due to pickling nested function error.

If you need a custom batch collation but the same for each stage (train/val/test/predict), implement the method `get_collate_fn()`:
```python
def get_collate_fn(self):
    return some_collate_func
```

In the configuration file, there are dedicated `[dataset]`-related sections.

##### ✍️ Example
```toml
[dataset]
target = "./datamodule.py::MNISTCustomDatamodule"

[dataset.trainval]
root_dir = "./mnist"

[dataset.train.loader]
batch_size = 150
shuffle = true
num_workers = 4

[dataset.validation.loader]
batch_size = 150
shuffle = false
num_workers = 4
```

In the root `[dataset]` you should define `target` property being a path to the subclass of the `Kit4DLAbstractDataModule` module (see [Defining `target`](#defining-target)).
Then, you need to define either `[dataset.trainval]` section or two separate sections: `[dataset.train]`, `[dataset.validation]`. There are also optional sections: `[dataset.test]` and `[dataset.predict]`.
In `[dataset.trainval]` you pass values for parameters of the `prepare_trainvaldataset` method.
Respectively, in the `[dataset.train]` you pass values for the parameters of the `prepare_traindataset` method, in `[dataset.validation]` — `prepare_valdataset`, `[dataset.test]` — `prepare_testdataset`, `[dataset.predict]` — `prepare_predictdataset`.

Besides dataset configuration, you need to specify data loader arguments as indicated in the PyTorch docs [torch.utils.data.DataLoader](https://pytorch.org/docs/stable/data.html#torch.utils.data.DataLoader).

> **Warning**: You **cannot** specify loader arguments for in the `[dataset.trainval.loader]`. Loaders should be defined for each split separately.


#### Configuring training
Training-related arguments should be defined in the `[training]` section of the configuration file.
You can define the following arguments.

|   **Property** 	|  **Type**        |         **Details**              |
|---------------	|----------------- | -------------------------------- | 
|      `epochs`*    |   `int > 0`      |  number of epochs	              | 
|`epoch_schedulers` |  `list of dict`  |  list of schedulers definitions  |

> **Note**: Arguments marked with `*` are obligatory!

Besides those listed in the table above, you can specify PyTorch Lightning-related `Trainer` arguments, like:
1. `accumulate_grad_batches`
1. `gradient_clip_val`
1. `gradient_clip_algorithm`
1. ...

##### ✍️ Example

```toml
[training]
epochs = 10
epoch_schedulers = [
    {target = "torch.optim.lr_scheduler::CosineAnnealingLR", T_max = 100}
]
accumulate_grad_batches = 2
```

#### Configuring optimizer
Optimizer configuration is located in the subsection `[training.optimizer]`.
There, you should define `target` (see [Defining `target`](#defining-target)) and extra keyword arguments passed to the optimizer initializer.

##### ✍️ Example
```toml
[training.optimizer]
target = "torch.optim::Adam"
lr = 0.001
weight_decay = 0.01
```
> **Note**: The section `[training.optimizer]` is **mandatory**.
> **Note**: You can always define the custom optimizer. Then, you just need to set the proper `target` value.


#### Configuring criterion
Similarily to the optimizer configuration, there is a subsection dedicated for the critarion. 
You need to specify, at least, the `target` (see [Defining `target`](#defining-target)) and other mandatory or optional
properties of the selected critarion (loss function).

##### ✍️ Example
```toml
[training.criterion]
target = "torch.nn::CrossEntropyLoss"
weight = [0.1, 0.1, 0.1, 0.1, 0.1, 0.1, 0.1, 0.1, 0.1, 0.1]
```

> **Note**: The section `[training.criterion]` is **mandatory**.
> **Note**: You can always define the custom optimizer. Then, you just need to set the proper `target` value.

#### Configuring metrics
Metrics are configured in the section `[metrics]` of the configuration file. You can define several metrics (including the custom ones). 
The only thing you need to do is to define all desired metrics. For each metric dictionary, you need to set `target` (see Section [Defining `target`](#defining-target)) value and, eventually, extra arguments. **REMEMBER** to have metric names (here `MyPrecision` and `FBetaScore`) unique!

##### ✍️ Example
```toml
[metrics]
MyPrecision = {target = "torchmetrics::Precision", task = "multiclass", num_classes=10}
FBetaScore = {target = "torchmetrics::FBetaScore", task = "multiclass", num_classes=10, beta = 0.1}
```
> **Note**: You can define custom metrics. Just properly set `target` value. **REMEMBER!** The custom metric need to be a subclass of `torchmetrics.Metric` class!

```python
import torch
import torchmetrics as tm

class MyMetric(tm.Metric):
    def __init__(self):
        ...
    def update(self, preds: torch.Tensor, target: torch.Tensor):
        ...
     def compute(self):
        ...
```

#### Configuring checkpoint
If you need to save your intermediate weights (do checkpoints) you can configure the optional subsection `[training.checkpoint]`.
In the section, you can define the following proeprties:

|   **Property** 	|  **Type**        |         **Details**              |
|---------------	|----------------- | -------------------------------- | 
|      `path`*      |   `str`          |    path to a directory where checkpoints should be stored	              | 
|`monitor`* |  `dict`  |  a dictionary with two keys: `metric` and `stage`. `metrics` is a metric name as defined in the `[metrics]` section ([Configuring metrics](#configuring-metrics)), `stage` is one of the following: [`train`, `val`]  |
|      `filename`*      |   `str`          |    filename pattern of the checkpoint (see (PyTorch Lightning `ModelCheckpoint`)[https://lightning.ai/docs/pytorch/stable/api/lightning.pytorch.callbacks.ModelCheckpoint.html])	you can use value of the defined metric for the stage. if you want `MyPrecision` score for the validation stage, use `{val_myprecision}` in the filename               | 
|      `mode`      |   `min` | `max`          |    to save checkpoint for `min`imum or `max`imum value of the metric being tracked (`monitor`). **default: `max`**	              | 
|      `save_top_k`      |   `int`          |   save checkepoints for the top `k` values of the metric. **default: `1`**	              |
|      `save_weights_only`      |   `bool`          |   if only weights should be saved (`True`) or other states (optimizer, scheduler) also (`False`). **default: `True`**	              |
|      `every_n_epochs`     |   `int`          |    The number of training epochs between saving sucessive checkpoints. **default: `1`**	       | 
|      `save_on_train_epoch_end`      |   `bool`          |    if `False` checkpointing is run at the end of the validation, otherwise - training   **default: `False`**	           | 

> **Note**: Arguments marked with `*` are obligatory!

##### ✍️ Example
```toml
[training.checkpoint]
path = "{{ PROJECT_DIR }}/chckpt"
monitor = {"metric" = "Precision", "stage" = "val"}
filename = "{epoch}_{val_precision:.2f}_cnn"
mode = "max"
save_top_k = 1
```

> **Note**: You can see we used substitutable symbol `{{ PROJECT_DIR }}`. More about them in the Section [Substitutable symbols](#substitutable-symbols).




#### Defining `target`
Target property in the Kit4DL package is kind of extended fully qualified name pointing to the classes supposed to use in the
given context, like for:
1. neural network class (`target = "./model.py::SimpleCNN"`)
1. datamodule (`target = "./datamodule.py::MNISTCustomDatamodule"`)
1. optimizer (`target = "torch.optim::Adam"`)
1. criterion (`target = "torch.nn::CrossEntropyLoss"`)
1. schedulers (`target = "torch.optim.lr_scheduler::CosineAnnealingLR"`)

> **Note**: As a package/module - class separator the double colon is used `::`!

It might be set in several different ways:
1. **By using a built-and installed package**. Then, you just need to specify the package/module name and the class name, like `target = "torch.nn::CrossEntropyLoss"`  (we use module `torch.nn` and class `CrossEntropyLoss` defined within).
1. **By using a custom module in the project directory**. The project directory, i.e. the directory where the confguration TOML file is located, is added to the `PYTHONPATH`, so you can freely use `.py` files defined there as modules. Having the module `model.py` with the `SimpleCNN` class definition, we can write `target` as `target = "model::SimpleCNN"`.
1. **By using a custom `.py` file.** In this case, you specify `target` as an absolute or relative (w.r.t. the configuration file) to a `.py` file, like `target = "./model.py::SimpleCNN"` or `target = "/usr/neural_nets/my_net/model.py::SimpleCNN"`.

> **Note**: For `target` definition you can use substitutable symbols defined below.

#### Substitutable symbols
In the configuration file you can use symbols that will be substituted during the runtime.
The symbols should be surrended by single spaces and in double curly brackets (e.g. `{{ PROJECT_DIR }}`.)

|   **Symbol** 	|            **Meaning of the symbol**                                   	|          **Example**                  |
|-------------	|-----------------------------------------------------------------------	| -----------------------------------	|
| `PROJECT_DIR`	| the home directory of the TOML configuration file (project directory) 	| `target = {{ PROJECT_DIR }}/model.py`     |

> **Note**: You can also use environmental variables. Just use `env` dict, e.g.: `{{ env['your_var_name'] }}`.

##### ✍️ Example
First, let's define some environmental variable: using Python or system tool.
```python
import os

os.environ["MY_LOG_LEVEL"] = "INFO"
```
or
```bash
export MY_LOG_LEVEL="MY_LOG_LEVEL"
```
Now, we can use the environmental variable `MY_LOG_LEVEL` in our config file:

```toml
[logging]
level = "{{ env['MY_LOG_LEVEL'] }}"
format = "%(asctime)s - %(name)s - %(levelname)s - %(message)s"
```
> **Warning**: If you use **double quote** for text values in TOML configuration file, then use **single quote** to access `env` values. 

#### Context constants
When you run training using `kit4dl train` command, all custom modules have access to context constant values (defined for the current Python interpreter session).
You can access them via `context` module:

##### ✍️ Example
```python
from kit4dl import context

print(context.PROJECT_DIR)
```

The constants currently available in `kit4dl` are the following:
|   **Symbol** 	|            **Meaning of the symbol**                                   	|          **Example**                  |
|-------------	|-----------------------------------------------------------------------	| -----------------------------------	|
| `PROJECT_DIR`	| the home directory of the TOML configuration file (project directory) 	| `context.PROJECT_DIR`                 |
| `LOG_LEVEL`	| logging level as defined in the configuration TOML file                	| `context.LOG_LEVEL`                   |
| `LOG_FORMAT`	| logging message format as defined in the configuration TOML file      	| `context.LOG_FORMAT`                  |

<|MERGE_RESOLUTION|>--- conflicted
+++ resolved
@@ -1,570 +1,566 @@
-<div align="center">
-<img src="https://raw.githubusercontent.com/opengeokube/ml-kit/56dc56c1be7f6332c0f75cdfb3160d29cebc3c58/static/logo.svg" width="20%" height="20%">
-
-# A quick way to start with machine and deep learning
-[![python](https://img.shields.io/badge/-Python_3.10%7C3.11-blue?logo=python&logoColor=white)](https://www.python.org/downloads)
-
-[![black](https://img.shields.io/badge/Code%20Style-Black-black.svg?labelColor=gray)](https://black.readthedocs.io/en/stable/)
-[![isort](https://img.shields.io/badge/%20imports-isort-%231674b1?style=flat&labelColor=ef8336)](https://pycqa.github.io/isort/) 
-[![linting: pylint](https://img.shields.io/badge/linting-pylint-yellowgreen)](https://github.com/pylint-dev/pylint)
-[![Checked with mypy](http://www.mypy-lang.org/static/mypy_badge.svg)](http://mypy-lang.org/)
-[![pydocstyle](https://img.shields.io/badge/pydocstyle-enabled-AD4CD3)](http://www.pydocstyle.org/en/stable/)
-
-[![license](https://img.shields.io/badge/License-MIT-green.svg?labelColor=gray)](https://github.com/opengeokube/kit4dl/blob/main/LICENSE)
-
-[![pytest](https://github.com/opengeokube/kit4dl/actions/workflows/test.yml/badge.svg?branch=main)](https://github.com/opengeokube/kit4dl/actions/workflows/test.yml)
-
-[![DOI](https://zenodo.org/badge/DOI/10.5281/zenodo.8241376.svg)](https://doi.org/10.5281/zenodo.8241376)
-</div>
-
-
-
-
-## 🖋️ Authors
-OpenGeokube Developers:
-1. Jakub Walczak <a href="https://orcid.org/0000-0002-5632-9484"><img alt="ORCID logo" src="https://info.orcid.org/wp-content/uploads/2019/11/orcid_16x16.png" width="16" height="16" /></a>
-1. Marco Macini <a href="https://orcid.org/0000-0002-9150-943X"><img alt="ORCID logo" src="https://info.orcid.org/wp-content/uploads/2019/11/orcid_16x16.png" width="16" height="16" /></a>
-1. Mirko Stojiljkovic <a href="https://orcid.org/0000-0003-2256-1645"><img alt="ORCID logo" src="https://info.orcid.org/wp-content/uploads/2019/11/orcid_16x16.png" width="16" height="16" /></a>
-1. Shahbaz Alvi <a href="https://orcid.org/0000-0001-5779-8568"><img alt="ORCID logo" src="https://info.orcid.org/wp-content/uploads/2019/11/orcid_16x16.png" width="16" height="16" /></a>
-
-## 📜 Cite Us
-```bibtex
-@SOFTWARE{kit4dl,
-  author = {Walczak, Jakub and
-            Mancini, Marco and
-            Stojiljković, Mirko and
-            Alvi, Shahbaz},
-  title = {Kit4DL},
-  month = aug,
-  year = 2023,
-  note = {{Available in GitHub: https://github.com/opengeokube/kit4dl}},
-  publisher = {Zenodo},
-  version = {2023.08b0},
-  doi = {10.5281/zenodo.8241376},
-  url = {https://doi.org/10.5281/zenodo.8241376}
-}
-```
-## 🚧 Roadmap
-
-> **Warning**: Kit4DL is currently in its alpha stage. All recommendations are welcomed.
-
-- [ ] add handling sklearn-like models
-- [ ] add functionality to serve the model
-- [x] enable custom metrics
-- [ ] write more unit tests
-
-
-## 🎬 Quickstart
-
-### Getting started
-
-#### Installation
-```bash
-pip install kit4dl
-```
-
-or
-
-```bash
-<<<<<<< HEAD
-conda install -c conda-forge kit4dl 
-=======
-conda install -c conda-forge kit4dl
->>>>>>> 0b8f0caf
-```
-
-For contributing:
-
-Download and install the `make` tool unless it is already available in your system. 
-
-```text
-git clone https://github.com/opengeokube/kit4dl
-cd kit4dl
-conda env create -f dev-env.yaml
-pip install -e .
-```
-
-#### Preparing simple project
-To start the new project in the current working directory, just run the following command:
-
-```bash
-kit4dl init --name=my-new-project
-```
-
-It will create a directory with the name `my-new-project` where you'll find sample files.
-Implement necessery methods for datamodule (`dataset.py`) and network (`model.py`).
-Then, adjust `conf.toml` according to your needs. 
-That's all 🎉
-
-#### Running the training
-To run the training just type the following command:
-
-```bash
-kit4dl train
-```
-> **Note**: If you want to run also test for best saved weight, use flag `--test`
-
-
-If the `conf.toml` file is present in your current working directory, the training will start.
-
-If you need to specify the path to the configuration file, use `--conf` argument:
-```bash
-kit4dl train --conf=/path/to/your/conf.toml
-```
-
-#### Serving the model
-The packuge does not yet support model serving.
-
-## 🪁 Playground
-At first, install `kit4dl` package as indicated in the Section [Installation](#installation).
-
-#### Handwritten digit recognition
-Just navigate to the directory `/examples/cnn_mnist_classification` and run
-```bash
-kit4dl train
-```
-
-#### Point cloud instance segmentation
-Just navigate to the directory `/examples/cnn_s3dis_segmentation` and run
-```bash
-kit4dl train
-```
-
-
-## 💡 Instruction
-1. [Configuring base setup](#configuring-base-setup)
-1. [Configuring logging](#configuring-logging)
-1. [Defining model](#defining-model)
-1. [Defining datamodule](#defining-datamodule)
-1. [Configuring training](#configuring-training)
-1. [Configuring optimizer](#configuring-optimizer)
-1. [Configuring criterion](#configuring-criterion)
-1. [Configuring metrics](#configuring-metrics)
-1. [Configuring checkpoint](#configuring-checkpoint)
-1. [Defining `target`](#defining-target)
-1. [Substitutable symbols](#substitutable-symbols)
-1. [Context constants](#context-constants)
-
-#### Configuring base setup
-Most of the training/validation procedure is managed by a configuration file in the TOML format (recommended name is `conf.toml`).
-Each aspect is covered by separate sections. The general one is called `[base]`.
-It has the following properties:
-
-|   **Property** 	|  **Type**        |                                                   **Details**                                          	|
-|---------------	|----------------- | -------------------------------------------------------------------------------------------------------	| 
-|      `seed`	    |   `int`          |  seed of the random numbers generators for `NumPy` and `PyTorch`                                       	| 
-|     `cuda_id`     |  `int` or `None` |  ID of the cuda device (if available) or `None` for `CPU`                                                |
-|`experiment_name`* | `str`            |  name of the experiment                                                                                  |
-
-> **Note**: Arguments marked with `*` are obligatory!
-
-> **Warning**: Remember to install the version of `pytorch-cuda` package compliant to your CUDA Toolkit version.
-
-
-##### ✍️ Example
-```toml
-[base]
-seed = 0
-cuda_id = 1
-experiment_name = "point_clout_segmentation"
-```
-
-#### Configuring logging
-Logging section is optional but it provides you with some extra flexibility regarding the logging.
-All configuration related to logging is included in the `[logging]` section of the configuration file. 
-You can define following properties:
-
-|   **Property** 	|  **Type**        |                                                   **Details**                                          	|
-|---------------	|----------------- | -------------------------------------------------------------------------------------------------------	| 
-|      `type`	    |   `str`          |  type of metric logger (one of the value: `"comet"`, `"csv"`, `"mlflow"`, `"neptune"`, `"tensorboard"`, `"wandb"` - metric loggers supported by PyTorch Lightning [https://lightning.ai/docs/pytorch/stable/api_references.html#loggers](https://lightning.ai/docs/pytorch/stable/api_references.html#loggers). **DEFAULT:** `csv`)                                       	| 
-|     `level`     |  `str` |  Python-supported logging levels (i.e. `"DEBUG"`, `"INFO"`, `"WARN"`, `"ERROR"`, `"CRITICAL"`)  **DEFAULT:** `INFO`                                               |
-|`format` | `str`            |  logging message format as defined for the Python `logging` package (see [https://docs.python.org/3/library/logging.html#logging.LogRecord](https://docs.python.org/3/library/logging.html#logging.LogRecord))                                                                               |
-
-> **Warning**: Logger `level` and `format` are related to the Python `logging` Loggers you can use in your model and datamodule classes with approperiate methods `self.debure`, `self.info`, etc. In `type`, in turn, you just specify the metric logger as used in PyTorch Lightning package!
-
-> **Note**: All required arguments for metric logger can be specified as extra arguments in the `[logging]`section.
-
-##### ✍️ Example
-```toml
-[logging]
-# we gonna use CSVLogger
-type = "csv"
-# for CSVLogger, we need to define 'save_dir' argument and/or
-# other extra ones (https://lightning.ai/docs/pytorch/stable/api/lightning.pytorch.loggers.csv_logs.html#module-lightning.pytorch.loggers.csv_logs)
-save_dir = "{{ PROJECT_DIR }}/my_metrics.csv"
-
-# then we define level and format for logging messages
-level = "info"
-format = "%(asctime)s - %(name)s - %(levelname)s - %(message)s"
-```
-
-> **Note**: If you don't pass a `name` or `experiment_name` argument explicitly for the metric logger, the `experiment_name` value defined in the `[base]` section will be applied as, respectively: `name` argument for `csv`, `neptune`, `tensorboard`, `wandb`, and as `experiment_name` for `comet` and `mlflow`.
-
-
-#### Defining model
-The machine learning/deep learning model definition is realized in two aspects. 
-1. The definition of the model (e.g. PyTorch model) in the `.py` file.
-1. The configuration in the `[model]` section of the configuration file.
-
-The file with the model definition should contain a subclass of `Kit4DLAbstractModule` abstract class of the `kit4dl` package.
-The subclass should implement, at least, abstract methods `configure` and `run_step`.
-In the `configure` method, the architecture of the network should be defined. 
-In `run_step` method, it turn, the logic for single forward pass should be implemented.
-
-##### ✍️ Example
-```python
-import torch
-from torch import nn
-from kit4dl import Kit4DLAbstractModule
-
-class SimpleCNN(Kit4DLAbstractModule):
-    def configure(self, input_dims, output_dims) -> None:
-        self.l1 = nn.Sequential(
-            nn.Conv2d(
-                input_dims, 16, kernel_size=3, padding="same", bias=True
-            ),
-            nn.ReLU(),
-        )
-
-    def run_step(self, batch, batch_idx) -> tuple[torch.Tensor, ...]:
-        x, label = batch
-        logits = self.l1(x)
-        preds = logits.argmax(dim=-1)
-        return label, logits, preds
-```
-> **Note**: `run_step` method should return a tuple of 2 (ground-truth, scores) or 3 (ground-truth, scores, loss) tensors.
-
-> **Note**: `batch` argument can be unpacked depending on how you define your dataset for datamodule (see [Defining datamodule](#defining-datamodule))
-
-In the configuration file, in the dedicated `[model]` section, at least `target` property should be set. The extra arguments are treated as the arguments for the `configure` method.
-
-> **Note**: Arguments' values of the `configure` method (i.e. `input_dims` and `output_dims`) are taken from the configuration files. Those names can be arbitrary.
-
-##### ✍️ Example
-```toml
-[model]
-target = "./model.py::SimpleCNN" 
-input_dims = 1
-output_dims = 10
-```
-> **Note**: `target` is a required parameter that **must** be set. It contains a path to the class (a subclass of `Kit4DLAbstractModule`). To learn how `target` could be defined, see Section [Defining `target`](#defining-target).
-
-If a forward pass for your model differs for the training, validation, test, or prediction stages, you can define separate methods for them:
-
-##### ✍️ Example
-```python
-import torch
-from torch import nn
-from kit4dl import Kit4DLAbstractModule
-
-class SimpleCNN(Kit4DLAbstractModule):
-    ...
-    def run_val_step(self, batch, batch_idx) -> tuple[torch.Tensor, torch.Tensor]:
-        pass
-
-    def run_test_step(self, batch, batch_idx) -> tuple[torch.Tensor, torch.Tensor]:
-        pass
-
-    def run_predict_step(self, batch, batch_idx) -> torch.Tensor:
-        pass            
-```
-
-> **Note**: If you need more customization of the process, you can always override the existing methods according to your needs.
-
-#### Defining datamodule
-Similarily to the model, datamodule instance is fully defined by the Python class and its configuration.
-The datamodule need to be a subclass of the `Kit4DLAbstractDataModule` abstract class from the `kit4dl` package.
-The class has to implement, at least, `prepare_trainvaldataset` (if preparing is the same for the train and validation splits) or `prepare_traindataset` and `prepare_valdataset` (if preparing data differs). Besides those, you can define `prepare_testdataset` and `prepare_predictdataset`, for test and prediction, respectively.
-
-##### ✍️ Example
-```python
-from torch.utils.data import Dataset, random_split
-from torchvision import transforms
-from torchvision.datasets import MNIST
-
-from kit4dl import Kit4DLAbstractDataModule
-
-
-class MNISTCustomDatamodule(Kit4DLAbstractDataModule):
-    def prepare_trainvaldataset(
-        self, root_dir: str
-    ) -> tuple[Dataset, Dataset]:
-        dset = MNIST(
-            root=root_dir,
-            train=True,
-            download=True,
-            transform=transforms.ToTensor(),
-        )
-        train_dset, val_dset = random_split(dset, [0.8, 0.2])
-        return (train_dset, val_dset)
-
-    def prepare_testdataset(self, root_dir: str) -> Dataset:
-        return MNIST(
-            root=root_dir,
-            train=False,
-            download=True,
-            transform=transforms.ToTensor(),
-        )
-```
-
-If you need to acquire data or do some other processing, implement `prepare_data` method. In that method you can use extra attributes you defined in the `[dataset]` section of the configuration file.
-
-##### ✍️ Example
-```toml
-[dataset]
-target = "./datamodule.py::MNISTCustomDatamodule"
-my_variable = 10
-```
-
-```python
-...
-class MNISTCustomDatamodule(Kit4DLAbstractDataModule):
-    my_variable: int # NOTE: To make attribute visible, we can declare it here
-
-    def prepare_data(self):
-        result = self.my_variable * 2
-```
-
-> **Warning**: **DO NOT** set state inside `prepare_data` method (~~`self.x = ...`~~).
-
-If you need more customization, feel free to override the other methods of `Kit4DLAbstractDataModule` superclass.
-To force custom batch collation, override selected methods out of the following ones. They should return the proper callable object!
-
-```python
-def some_collate_func(samples: list): ...
-
-class MNISTCustomDatamodule(Kit4DLAbstractDataModule):
-    ...
-    def get_train_collate_fn(self):
-        return some_collate_func
-
-    def get_val_collate_fn(self):
-        return some_collate_func
-
-    def get_test_collate_fn(self):
-        return some_collate_func
-
-    def get_predict_collate_fn(self):
-        return some_collate_func
-```
-
-> **Warning**: **DO NOT** use nested function as a callation callable. It will fail due to pickling nested function error.
-
-If you need a custom batch collation but the same for each stage (train/val/test/predict), implement the method `get_collate_fn()`:
-```python
-def get_collate_fn(self):
-    return some_collate_func
-```
-
-In the configuration file, there are dedicated `[dataset]`-related sections.
-
-##### ✍️ Example
-```toml
-[dataset]
-target = "./datamodule.py::MNISTCustomDatamodule"
-
-[dataset.trainval]
-root_dir = "./mnist"
-
-[dataset.train.loader]
-batch_size = 150
-shuffle = true
-num_workers = 4
-
-[dataset.validation.loader]
-batch_size = 150
-shuffle = false
-num_workers = 4
-```
-
-In the root `[dataset]` you should define `target` property being a path to the subclass of the `Kit4DLAbstractDataModule` module (see [Defining `target`](#defining-target)).
-Then, you need to define either `[dataset.trainval]` section or two separate sections: `[dataset.train]`, `[dataset.validation]`. There are also optional sections: `[dataset.test]` and `[dataset.predict]`.
-In `[dataset.trainval]` you pass values for parameters of the `prepare_trainvaldataset` method.
-Respectively, in the `[dataset.train]` you pass values for the parameters of the `prepare_traindataset` method, in `[dataset.validation]` — `prepare_valdataset`, `[dataset.test]` — `prepare_testdataset`, `[dataset.predict]` — `prepare_predictdataset`.
-
-Besides dataset configuration, you need to specify data loader arguments as indicated in the PyTorch docs [torch.utils.data.DataLoader](https://pytorch.org/docs/stable/data.html#torch.utils.data.DataLoader).
-
-> **Warning**: You **cannot** specify loader arguments for in the `[dataset.trainval.loader]`. Loaders should be defined for each split separately.
-
-
-#### Configuring training
-Training-related arguments should be defined in the `[training]` section of the configuration file.
-You can define the following arguments.
-
-|   **Property** 	|  **Type**        |         **Details**              |
-|---------------	|----------------- | -------------------------------- | 
-|      `epochs`*    |   `int > 0`      |  number of epochs	              | 
-|`epoch_schedulers` |  `list of dict`  |  list of schedulers definitions  |
-
-> **Note**: Arguments marked with `*` are obligatory!
-
-Besides those listed in the table above, you can specify PyTorch Lightning-related `Trainer` arguments, like:
-1. `accumulate_grad_batches`
-1. `gradient_clip_val`
-1. `gradient_clip_algorithm`
-1. ...
-
-##### ✍️ Example
-
-```toml
-[training]
-epochs = 10
-epoch_schedulers = [
-    {target = "torch.optim.lr_scheduler::CosineAnnealingLR", T_max = 100}
-]
-accumulate_grad_batches = 2
-```
-
-#### Configuring optimizer
-Optimizer configuration is located in the subsection `[training.optimizer]`.
-There, you should define `target` (see [Defining `target`](#defining-target)) and extra keyword arguments passed to the optimizer initializer.
-
-##### ✍️ Example
-```toml
-[training.optimizer]
-target = "torch.optim::Adam"
-lr = 0.001
-weight_decay = 0.01
-```
-> **Note**: The section `[training.optimizer]` is **mandatory**.
-> **Note**: You can always define the custom optimizer. Then, you just need to set the proper `target` value.
-
-
-#### Configuring criterion
-Similarily to the optimizer configuration, there is a subsection dedicated for the critarion. 
-You need to specify, at least, the `target` (see [Defining `target`](#defining-target)) and other mandatory or optional
-properties of the selected critarion (loss function).
-
-##### ✍️ Example
-```toml
-[training.criterion]
-target = "torch.nn::CrossEntropyLoss"
-weight = [0.1, 0.1, 0.1, 0.1, 0.1, 0.1, 0.1, 0.1, 0.1, 0.1]
-```
-
-> **Note**: The section `[training.criterion]` is **mandatory**.
-> **Note**: You can always define the custom optimizer. Then, you just need to set the proper `target` value.
-
-#### Configuring metrics
-Metrics are configured in the section `[metrics]` of the configuration file. You can define several metrics (including the custom ones). 
-The only thing you need to do is to define all desired metrics. For each metric dictionary, you need to set `target` (see Section [Defining `target`](#defining-target)) value and, eventually, extra arguments. **REMEMBER** to have metric names (here `MyPrecision` and `FBetaScore`) unique!
-
-##### ✍️ Example
-```toml
-[metrics]
-MyPrecision = {target = "torchmetrics::Precision", task = "multiclass", num_classes=10}
-FBetaScore = {target = "torchmetrics::FBetaScore", task = "multiclass", num_classes=10, beta = 0.1}
-```
-> **Note**: You can define custom metrics. Just properly set `target` value. **REMEMBER!** The custom metric need to be a subclass of `torchmetrics.Metric` class!
-
-```python
-import torch
-import torchmetrics as tm
-
-class MyMetric(tm.Metric):
-    def __init__(self):
-        ...
-    def update(self, preds: torch.Tensor, target: torch.Tensor):
-        ...
-     def compute(self):
-        ...
-```
-
-#### Configuring checkpoint
-If you need to save your intermediate weights (do checkpoints) you can configure the optional subsection `[training.checkpoint]`.
-In the section, you can define the following proeprties:
-
-|   **Property** 	|  **Type**        |         **Details**              |
-|---------------	|----------------- | -------------------------------- | 
-|      `path`*      |   `str`          |    path to a directory where checkpoints should be stored	              | 
-|`monitor`* |  `dict`  |  a dictionary with two keys: `metric` and `stage`. `metrics` is a metric name as defined in the `[metrics]` section ([Configuring metrics](#configuring-metrics)), `stage` is one of the following: [`train`, `val`]  |
-|      `filename`*      |   `str`          |    filename pattern of the checkpoint (see (PyTorch Lightning `ModelCheckpoint`)[https://lightning.ai/docs/pytorch/stable/api/lightning.pytorch.callbacks.ModelCheckpoint.html])	you can use value of the defined metric for the stage. if you want `MyPrecision` score for the validation stage, use `{val_myprecision}` in the filename               | 
-|      `mode`      |   `min` | `max`          |    to save checkpoint for `min`imum or `max`imum value of the metric being tracked (`monitor`). **default: `max`**	              | 
-|      `save_top_k`      |   `int`          |   save checkepoints for the top `k` values of the metric. **default: `1`**	              |
-|      `save_weights_only`      |   `bool`          |   if only weights should be saved (`True`) or other states (optimizer, scheduler) also (`False`). **default: `True`**	              |
-|      `every_n_epochs`     |   `int`          |    The number of training epochs between saving sucessive checkpoints. **default: `1`**	       | 
-|      `save_on_train_epoch_end`      |   `bool`          |    if `False` checkpointing is run at the end of the validation, otherwise - training   **default: `False`**	           | 
-
-> **Note**: Arguments marked with `*` are obligatory!
-
-##### ✍️ Example
-```toml
-[training.checkpoint]
-path = "{{ PROJECT_DIR }}/chckpt"
-monitor = {"metric" = "Precision", "stage" = "val"}
-filename = "{epoch}_{val_precision:.2f}_cnn"
-mode = "max"
-save_top_k = 1
-```
-
-> **Note**: You can see we used substitutable symbol `{{ PROJECT_DIR }}`. More about them in the Section [Substitutable symbols](#substitutable-symbols).
-
-
-
-
-#### Defining `target`
-Target property in the Kit4DL package is kind of extended fully qualified name pointing to the classes supposed to use in the
-given context, like for:
-1. neural network class (`target = "./model.py::SimpleCNN"`)
-1. datamodule (`target = "./datamodule.py::MNISTCustomDatamodule"`)
-1. optimizer (`target = "torch.optim::Adam"`)
-1. criterion (`target = "torch.nn::CrossEntropyLoss"`)
-1. schedulers (`target = "torch.optim.lr_scheduler::CosineAnnealingLR"`)
-
-> **Note**: As a package/module - class separator the double colon is used `::`!
-
-It might be set in several different ways:
-1. **By using a built-and installed package**. Then, you just need to specify the package/module name and the class name, like `target = "torch.nn::CrossEntropyLoss"`  (we use module `torch.nn` and class `CrossEntropyLoss` defined within).
-1. **By using a custom module in the project directory**. The project directory, i.e. the directory where the confguration TOML file is located, is added to the `PYTHONPATH`, so you can freely use `.py` files defined there as modules. Having the module `model.py` with the `SimpleCNN` class definition, we can write `target` as `target = "model::SimpleCNN"`.
-1. **By using a custom `.py` file.** In this case, you specify `target` as an absolute or relative (w.r.t. the configuration file) to a `.py` file, like `target = "./model.py::SimpleCNN"` or `target = "/usr/neural_nets/my_net/model.py::SimpleCNN"`.
-
-> **Note**: For `target` definition you can use substitutable symbols defined below.
-
-#### Substitutable symbols
-In the configuration file you can use symbols that will be substituted during the runtime.
-The symbols should be surrended by single spaces and in double curly brackets (e.g. `{{ PROJECT_DIR }}`.)
-
-|   **Symbol** 	|            **Meaning of the symbol**                                   	|          **Example**                  |
-|-------------	|-----------------------------------------------------------------------	| -----------------------------------	|
-| `PROJECT_DIR`	| the home directory of the TOML configuration file (project directory) 	| `target = {{ PROJECT_DIR }}/model.py`     |
-
-> **Note**: You can also use environmental variables. Just use `env` dict, e.g.: `{{ env['your_var_name'] }}`.
-
-##### ✍️ Example
-First, let's define some environmental variable: using Python or system tool.
-```python
-import os
-
-os.environ["MY_LOG_LEVEL"] = "INFO"
-```
-or
-```bash
-export MY_LOG_LEVEL="MY_LOG_LEVEL"
-```
-Now, we can use the environmental variable `MY_LOG_LEVEL` in our config file:
-
-```toml
-[logging]
-level = "{{ env['MY_LOG_LEVEL'] }}"
-format = "%(asctime)s - %(name)s - %(levelname)s - %(message)s"
-```
-> **Warning**: If you use **double quote** for text values in TOML configuration file, then use **single quote** to access `env` values. 
-
-#### Context constants
-When you run training using `kit4dl train` command, all custom modules have access to context constant values (defined for the current Python interpreter session).
-You can access them via `context` module:
-
-##### ✍️ Example
-```python
-from kit4dl import context
-
-print(context.PROJECT_DIR)
-```
-
-The constants currently available in `kit4dl` are the following:
-|   **Symbol** 	|            **Meaning of the symbol**                                   	|          **Example**                  |
-|-------------	|-----------------------------------------------------------------------	| -----------------------------------	|
-| `PROJECT_DIR`	| the home directory of the TOML configuration file (project directory) 	| `context.PROJECT_DIR`                 |
-| `LOG_LEVEL`	| logging level as defined in the configuration TOML file                	| `context.LOG_LEVEL`                   |
-| `LOG_FORMAT`	| logging message format as defined in the configuration TOML file      	| `context.LOG_FORMAT`                  |
-
+<div align="center">
+<img src="https://raw.githubusercontent.com/opengeokube/ml-kit/56dc56c1be7f6332c0f75cdfb3160d29cebc3c58/static/logo.svg" width="20%" height="20%">
+
+# A quick way to start with machine and deep learning
+[![python](https://img.shields.io/badge/-Python_3.10%7C3.11-blue?logo=python&logoColor=white)](https://www.python.org/downloads)
+
+[![black](https://img.shields.io/badge/Code%20Style-Black-black.svg?labelColor=gray)](https://black.readthedocs.io/en/stable/)
+[![isort](https://img.shields.io/badge/%20imports-isort-%231674b1?style=flat&labelColor=ef8336)](https://pycqa.github.io/isort/) 
+[![linting: pylint](https://img.shields.io/badge/linting-pylint-yellowgreen)](https://github.com/pylint-dev/pylint)
+[![Checked with mypy](http://www.mypy-lang.org/static/mypy_badge.svg)](http://mypy-lang.org/)
+[![pydocstyle](https://img.shields.io/badge/pydocstyle-enabled-AD4CD3)](http://www.pydocstyle.org/en/stable/)
+
+[![license](https://img.shields.io/badge/License-MIT-green.svg?labelColor=gray)](https://github.com/opengeokube/kit4dl/blob/main/LICENSE)
+
+[![pytest](https://github.com/opengeokube/kit4dl/actions/workflows/test.yml/badge.svg?branch=main)](https://github.com/opengeokube/kit4dl/actions/workflows/test.yml)
+
+[![DOI](https://zenodo.org/badge/DOI/10.5281/zenodo.8241376.svg)](https://doi.org/10.5281/zenodo.8241376)
+</div>
+
+
+
+
+## 🖋️ Authors
+OpenGeokube Developers:
+1. Jakub Walczak <a href="https://orcid.org/0000-0002-5632-9484"><img alt="ORCID logo" src="https://info.orcid.org/wp-content/uploads/2019/11/orcid_16x16.png" width="16" height="16" /></a>
+1. Marco Macini <a href="https://orcid.org/0000-0002-9150-943X"><img alt="ORCID logo" src="https://info.orcid.org/wp-content/uploads/2019/11/orcid_16x16.png" width="16" height="16" /></a>
+1. Mirko Stojiljkovic <a href="https://orcid.org/0000-0003-2256-1645"><img alt="ORCID logo" src="https://info.orcid.org/wp-content/uploads/2019/11/orcid_16x16.png" width="16" height="16" /></a>
+1. Shahbaz Alvi <a href="https://orcid.org/0000-0001-5779-8568"><img alt="ORCID logo" src="https://info.orcid.org/wp-content/uploads/2019/11/orcid_16x16.png" width="16" height="16" /></a>
+
+## 📜 Cite Us
+```bibtex
+@SOFTWARE{kit4dl,
+  author = {Walczak, Jakub and
+            Mancini, Marco and
+            Stojiljković, Mirko and
+            Alvi, Shahbaz},
+  title = {Kit4DL},
+  month = aug,
+  year = 2023,
+  note = {{Available in GitHub: https://github.com/opengeokube/kit4dl}},
+  publisher = {Zenodo},
+  version = {2023.08b0},
+  doi = {10.5281/zenodo.8241376},
+  url = {https://doi.org/10.5281/zenodo.8241376}
+}
+```
+## 🚧 Roadmap
+
+> **Warning**: Kit4DL is currently in its alpha stage. All recommendations are welcomed.
+
+- [ ] add handling sklearn-like models
+- [ ] add functionality to serve the model
+- [x] enable custom metrics
+- [ ] write more unit tests
+
+
+## 🎬 Quickstart
+
+### Getting started
+
+#### Installation
+```bash
+pip install kit4dl
+```
+
+or
+
+```bash
+conda install -c conda-forge kit4dl 
+```
+
+For contributing:
+
+Download and install the `make` tool unless it is already available in your system. 
+
+```text
+git clone https://github.com/opengeokube/kit4dl
+cd kit4dl
+conda env create -f dev-env.yaml
+pip install -e .
+```
+
+#### Preparing simple project
+To start the new project in the current working directory, just run the following command:
+
+```bash
+kit4dl init --name=my-new-project
+```
+
+It will create a directory with the name `my-new-project` where you'll find sample files.
+Implement necessery methods for datamodule (`dataset.py`) and network (`model.py`).
+Then, adjust `conf.toml` according to your needs. 
+That's all 🎉
+
+#### Running the training
+To run the training just type the following command:
+
+```bash
+kit4dl train
+```
+> **Note**: If you want to run also test for best saved weight, use flag `--test`
+
+
+If the `conf.toml` file is present in your current working directory, the training will start.
+
+If you need to specify the path to the configuration file, use `--conf` argument:
+```bash
+kit4dl train --conf=/path/to/your/conf.toml
+```
+
+#### Serving the model
+The packuge does not yet support model serving.
+
+## 🪁 Playground
+At first, install `kit4dl` package as indicated in the Section [Installation](#installation).
+
+#### Handwritten digit recognition
+Just navigate to the directory `/examples/cnn_mnist_classification` and run
+```bash
+kit4dl train
+```
+
+#### Point cloud instance segmentation
+Just navigate to the directory `/examples/cnn_s3dis_segmentation` and run
+```bash
+kit4dl train
+```
+
+
+## 💡 Instruction
+1. [Configuring base setup](#configuring-base-setup)
+1. [Configuring logging](#configuring-logging)
+1. [Defining model](#defining-model)
+1. [Defining datamodule](#defining-datamodule)
+1. [Configuring training](#configuring-training)
+1. [Configuring optimizer](#configuring-optimizer)
+1. [Configuring criterion](#configuring-criterion)
+1. [Configuring metrics](#configuring-metrics)
+1. [Configuring checkpoint](#configuring-checkpoint)
+1. [Defining `target`](#defining-target)
+1. [Substitutable symbols](#substitutable-symbols)
+1. [Context constants](#context-constants)
+
+#### Configuring base setup
+Most of the training/validation procedure is managed by a configuration file in the TOML format (recommended name is `conf.toml`).
+Each aspect is covered by separate sections. The general one is called `[base]`.
+It has the following properties:
+
+|   **Property** 	|  **Type**        |                                                   **Details**                                          	|
+|---------------	|----------------- | -------------------------------------------------------------------------------------------------------	| 
+|      `seed`	    |   `int`          |  seed of the random numbers generators for `NumPy` and `PyTorch`                                       	| 
+|     `cuda_id`     |  `int` or `None` |  ID of the cuda device (if available) or `None` for `CPU`                                                |
+|`experiment_name`* | `str`            |  name of the experiment                                                                                  |
+
+> **Note**: Arguments marked with `*` are obligatory!
+
+> **Warning**: Remember to install the version of `pytorch-cuda` package compliant to your CUDA Toolkit version.
+
+
+##### ✍️ Example
+```toml
+[base]
+seed = 0
+cuda_id = 1
+experiment_name = "point_clout_segmentation"
+```
+
+#### Configuring logging
+Logging section is optional but it provides you with some extra flexibility regarding the logging.
+All configuration related to logging is included in the `[logging]` section of the configuration file. 
+You can define following properties:
+
+|   **Property** 	|  **Type**        |                                                   **Details**                                          	|
+|---------------	|----------------- | -------------------------------------------------------------------------------------------------------	| 
+|      `type`	    |   `str`          |  type of metric logger (one of the value: `"comet"`, `"csv"`, `"mlflow"`, `"neptune"`, `"tensorboard"`, `"wandb"` - metric loggers supported by PyTorch Lightning [https://lightning.ai/docs/pytorch/stable/api_references.html#loggers](https://lightning.ai/docs/pytorch/stable/api_references.html#loggers). **DEFAULT:** `csv`)                                       	| 
+|     `level`     |  `str` |  Python-supported logging levels (i.e. `"DEBUG"`, `"INFO"`, `"WARN"`, `"ERROR"`, `"CRITICAL"`)  **DEFAULT:** `INFO`                                               |
+|`format` | `str`            |  logging message format as defined for the Python `logging` package (see [https://docs.python.org/3/library/logging.html#logging.LogRecord](https://docs.python.org/3/library/logging.html#logging.LogRecord))                                                                               |
+
+> **Warning**: Logger `level` and `format` are related to the Python `logging` Loggers you can use in your model and datamodule classes with approperiate methods `self.debure`, `self.info`, etc. In `type`, in turn, you just specify the metric logger as used in PyTorch Lightning package!
+
+> **Note**: All required arguments for metric logger can be specified as extra arguments in the `[logging]`section.
+
+##### ✍️ Example
+```toml
+[logging]
+# we gonna use CSVLogger
+type = "csv"
+# for CSVLogger, we need to define 'save_dir' argument and/or
+# other extra ones (https://lightning.ai/docs/pytorch/stable/api/lightning.pytorch.loggers.csv_logs.html#module-lightning.pytorch.loggers.csv_logs)
+save_dir = "{{ PROJECT_DIR }}/my_metrics.csv"
+
+# then we define level and format for logging messages
+level = "info"
+format = "%(asctime)s - %(name)s - %(levelname)s - %(message)s"
+```
+
+> **Note**: If you don't pass a `name` or `experiment_name` argument explicitly for the metric logger, the `experiment_name` value defined in the `[base]` section will be applied as, respectively: `name` argument for `csv`, `neptune`, `tensorboard`, `wandb`, and as `experiment_name` for `comet` and `mlflow`.
+
+
+#### Defining model
+The machine learning/deep learning model definition is realized in two aspects. 
+1. The definition of the model (e.g. PyTorch model) in the `.py` file.
+1. The configuration in the `[model]` section of the configuration file.
+
+The file with the model definition should contain a subclass of `Kit4DLAbstractModule` abstract class of the `kit4dl` package.
+The subclass should implement, at least, abstract methods `configure` and `run_step`.
+In the `configure` method, the architecture of the network should be defined. 
+In `run_step` method, it turn, the logic for single forward pass should be implemented.
+
+##### ✍️ Example
+```python
+import torch
+from torch import nn
+from kit4dl import Kit4DLAbstractModule
+
+class SimpleCNN(Kit4DLAbstractModule):
+    def configure(self, input_dims, output_dims) -> None:
+        self.l1 = nn.Sequential(
+            nn.Conv2d(
+                input_dims, 16, kernel_size=3, padding="same", bias=True
+            ),
+            nn.ReLU(),
+        )
+
+    def run_step(self, batch, batch_idx) -> tuple[torch.Tensor, ...]:
+        x, label = batch
+        logits = self.l1(x)
+        preds = logits.argmax(dim=-1)
+        return label, logits, preds
+```
+> **Note**: `run_step` method should return a tuple of 2 (ground-truth, scores) or 3 (ground-truth, scores, loss) tensors.
+
+> **Note**: `batch` argument can be unpacked depending on how you define your dataset for datamodule (see [Defining datamodule](#defining-datamodule))
+
+In the configuration file, in the dedicated `[model]` section, at least `target` property should be set. The extra arguments are treated as the arguments for the `configure` method.
+
+> **Note**: Arguments' values of the `configure` method (i.e. `input_dims` and `output_dims`) are taken from the configuration files. Those names can be arbitrary.
+
+##### ✍️ Example
+```toml
+[model]
+target = "./model.py::SimpleCNN" 
+input_dims = 1
+output_dims = 10
+```
+> **Note**: `target` is a required parameter that **must** be set. It contains a path to the class (a subclass of `Kit4DLAbstractModule`). To learn how `target` could be defined, see Section [Defining `target`](#defining-target).
+
+If a forward pass for your model differs for the training, validation, test, or prediction stages, you can define separate methods for them:
+
+##### ✍️ Example
+```python
+import torch
+from torch import nn
+from kit4dl import Kit4DLAbstractModule
+
+class SimpleCNN(Kit4DLAbstractModule):
+    ...
+    def run_val_step(self, batch, batch_idx) -> tuple[torch.Tensor, torch.Tensor]:
+        pass
+
+    def run_test_step(self, batch, batch_idx) -> tuple[torch.Tensor, torch.Tensor]:
+        pass
+
+    def run_predict_step(self, batch, batch_idx) -> torch.Tensor:
+        pass            
+```
+
+> **Note**: If you need more customization of the process, you can always override the existing methods according to your needs.
+
+#### Defining datamodule
+Similarily to the model, datamodule instance is fully defined by the Python class and its configuration.
+The datamodule need to be a subclass of the `Kit4DLAbstractDataModule` abstract class from the `kit4dl` package.
+The class has to implement, at least, `prepare_trainvaldataset` (if preparing is the same for the train and validation splits) or `prepare_traindataset` and `prepare_valdataset` (if preparing data differs). Besides those, you can define `prepare_testdataset` and `prepare_predictdataset`, for test and prediction, respectively.
+
+##### ✍️ Example
+```python
+from torch.utils.data import Dataset, random_split
+from torchvision import transforms
+from torchvision.datasets import MNIST
+
+from kit4dl import Kit4DLAbstractDataModule
+
+
+class MNISTCustomDatamodule(Kit4DLAbstractDataModule):
+    def prepare_trainvaldataset(
+        self, root_dir: str
+    ) -> tuple[Dataset, Dataset]:
+        dset = MNIST(
+            root=root_dir,
+            train=True,
+            download=True,
+            transform=transforms.ToTensor(),
+        )
+        train_dset, val_dset = random_split(dset, [0.8, 0.2])
+        return (train_dset, val_dset)
+
+    def prepare_testdataset(self, root_dir: str) -> Dataset:
+        return MNIST(
+            root=root_dir,
+            train=False,
+            download=True,
+            transform=transforms.ToTensor(),
+        )
+```
+
+If you need to acquire data or do some other processing, implement `prepare_data` method. In that method you can use extra attributes you defined in the `[dataset]` section of the configuration file.
+
+##### ✍️ Example
+```toml
+[dataset]
+target = "./datamodule.py::MNISTCustomDatamodule"
+my_variable = 10
+```
+
+```python
+...
+class MNISTCustomDatamodule(Kit4DLAbstractDataModule):
+    my_variable: int # NOTE: To make attribute visible, we can declare it here
+
+    def prepare_data(self):
+        result = self.my_variable * 2
+```
+
+> **Warning**: **DO NOT** set state inside `prepare_data` method (~~`self.x = ...`~~).
+
+If you need more customization, feel free to override the other methods of `Kit4DLAbstractDataModule` superclass.
+To force custom batch collation, override selected methods out of the following ones. They should return the proper callable object!
+
+```python
+def some_collate_func(samples: list): ...
+
+class MNISTCustomDatamodule(Kit4DLAbstractDataModule):
+    ...
+    def get_train_collate_fn(self):
+        return some_collate_func
+
+    def get_val_collate_fn(self):
+        return some_collate_func
+
+    def get_test_collate_fn(self):
+        return some_collate_func
+
+    def get_predict_collate_fn(self):
+        return some_collate_func
+```
+
+> **Warning**: **DO NOT** use nested function as a callation callable. It will fail due to pickling nested function error.
+
+If you need a custom batch collation but the same for each stage (train/val/test/predict), implement the method `get_collate_fn()`:
+```python
+def get_collate_fn(self):
+    return some_collate_func
+```
+
+In the configuration file, there are dedicated `[dataset]`-related sections.
+
+##### ✍️ Example
+```toml
+[dataset]
+target = "./datamodule.py::MNISTCustomDatamodule"
+
+[dataset.trainval]
+root_dir = "./mnist"
+
+[dataset.train.loader]
+batch_size = 150
+shuffle = true
+num_workers = 4
+
+[dataset.validation.loader]
+batch_size = 150
+shuffle = false
+num_workers = 4
+```
+
+In the root `[dataset]` you should define `target` property being a path to the subclass of the `Kit4DLAbstractDataModule` module (see [Defining `target`](#defining-target)).
+Then, you need to define either `[dataset.trainval]` section or two separate sections: `[dataset.train]`, `[dataset.validation]`. There are also optional sections: `[dataset.test]` and `[dataset.predict]`.
+In `[dataset.trainval]` you pass values for parameters of the `prepare_trainvaldataset` method.
+Respectively, in the `[dataset.train]` you pass values for the parameters of the `prepare_traindataset` method, in `[dataset.validation]` — `prepare_valdataset`, `[dataset.test]` — `prepare_testdataset`, `[dataset.predict]` — `prepare_predictdataset`.
+
+Besides dataset configuration, you need to specify data loader arguments as indicated in the PyTorch docs [torch.utils.data.DataLoader](https://pytorch.org/docs/stable/data.html#torch.utils.data.DataLoader).
+
+> **Warning**: You **cannot** specify loader arguments for in the `[dataset.trainval.loader]`. Loaders should be defined for each split separately.
+
+
+#### Configuring training
+Training-related arguments should be defined in the `[training]` section of the configuration file.
+You can define the following arguments.
+
+|   **Property** 	|  **Type**        |         **Details**              |
+|---------------	|----------------- | -------------------------------- | 
+|      `epochs`*    |   `int > 0`      |  number of epochs	              | 
+|`epoch_schedulers` |  `list of dict`  |  list of schedulers definitions  |
+
+> **Note**: Arguments marked with `*` are obligatory!
+
+Besides those listed in the table above, you can specify PyTorch Lightning-related `Trainer` arguments, like:
+1. `accumulate_grad_batches`
+1. `gradient_clip_val`
+1. `gradient_clip_algorithm`
+1. ...
+
+##### ✍️ Example
+
+```toml
+[training]
+epochs = 10
+epoch_schedulers = [
+    {target = "torch.optim.lr_scheduler::CosineAnnealingLR", T_max = 100}
+]
+accumulate_grad_batches = 2
+```
+
+#### Configuring optimizer
+Optimizer configuration is located in the subsection `[training.optimizer]`.
+There, you should define `target` (see [Defining `target`](#defining-target)) and extra keyword arguments passed to the optimizer initializer.
+
+##### ✍️ Example
+```toml
+[training.optimizer]
+target = "torch.optim::Adam"
+lr = 0.001
+weight_decay = 0.01
+```
+> **Note**: The section `[training.optimizer]` is **mandatory**.
+> **Note**: You can always define the custom optimizer. Then, you just need to set the proper `target` value.
+
+
+#### Configuring criterion
+Similarily to the optimizer configuration, there is a subsection dedicated for the critarion. 
+You need to specify, at least, the `target` (see [Defining `target`](#defining-target)) and other mandatory or optional
+properties of the selected critarion (loss function).
+
+##### ✍️ Example
+```toml
+[training.criterion]
+target = "torch.nn::CrossEntropyLoss"
+weight = [0.1, 0.1, 0.1, 0.1, 0.1, 0.1, 0.1, 0.1, 0.1, 0.1]
+```
+
+> **Note**: The section `[training.criterion]` is **mandatory**.
+> **Note**: You can always define the custom optimizer. Then, you just need to set the proper `target` value.
+
+#### Configuring metrics
+Metrics are configured in the section `[metrics]` of the configuration file. You can define several metrics (including the custom ones). 
+The only thing you need to do is to define all desired metrics. For each metric dictionary, you need to set `target` (see Section [Defining `target`](#defining-target)) value and, eventually, extra arguments. **REMEMBER** to have metric names (here `MyPrecision` and `FBetaScore`) unique!
+
+##### ✍️ Example
+```toml
+[metrics]
+MyPrecision = {target = "torchmetrics::Precision", task = "multiclass", num_classes=10}
+FBetaScore = {target = "torchmetrics::FBetaScore", task = "multiclass", num_classes=10, beta = 0.1}
+```
+> **Note**: You can define custom metrics. Just properly set `target` value. **REMEMBER!** The custom metric need to be a subclass of `torchmetrics.Metric` class!
+
+```python
+import torch
+import torchmetrics as tm
+
+class MyMetric(tm.Metric):
+    def __init__(self):
+        ...
+    def update(self, preds: torch.Tensor, target: torch.Tensor):
+        ...
+     def compute(self):
+        ...
+```
+
+#### Configuring checkpoint
+If you need to save your intermediate weights (do checkpoints) you can configure the optional subsection `[training.checkpoint]`.
+In the section, you can define the following proeprties:
+
+|   **Property** 	|  **Type**        |         **Details**              |
+|---------------	|----------------- | -------------------------------- | 
+|      `path`*      |   `str`          |    path to a directory where checkpoints should be stored	              | 
+|`monitor`* |  `dict`  |  a dictionary with two keys: `metric` and `stage`. `metrics` is a metric name as defined in the `[metrics]` section ([Configuring metrics](#configuring-metrics)), `stage` is one of the following: [`train`, `val`]  |
+|      `filename`*      |   `str`          |    filename pattern of the checkpoint (see (PyTorch Lightning `ModelCheckpoint`)[https://lightning.ai/docs/pytorch/stable/api/lightning.pytorch.callbacks.ModelCheckpoint.html])	you can use value of the defined metric for the stage. if you want `MyPrecision` score for the validation stage, use `{val_myprecision}` in the filename               | 
+|      `mode`      |   `min` | `max`          |    to save checkpoint for `min`imum or `max`imum value of the metric being tracked (`monitor`). **default: `max`**	              | 
+|      `save_top_k`      |   `int`          |   save checkepoints for the top `k` values of the metric. **default: `1`**	              |
+|      `save_weights_only`      |   `bool`          |   if only weights should be saved (`True`) or other states (optimizer, scheduler) also (`False`). **default: `True`**	              |
+|      `every_n_epochs`     |   `int`          |    The number of training epochs between saving sucessive checkpoints. **default: `1`**	       | 
+|      `save_on_train_epoch_end`      |   `bool`          |    if `False` checkpointing is run at the end of the validation, otherwise - training   **default: `False`**	           | 
+
+> **Note**: Arguments marked with `*` are obligatory!
+
+##### ✍️ Example
+```toml
+[training.checkpoint]
+path = "{{ PROJECT_DIR }}/chckpt"
+monitor = {"metric" = "Precision", "stage" = "val"}
+filename = "{epoch}_{val_precision:.2f}_cnn"
+mode = "max"
+save_top_k = 1
+```
+
+> **Note**: You can see we used substitutable symbol `{{ PROJECT_DIR }}`. More about them in the Section [Substitutable symbols](#substitutable-symbols).
+
+
+
+
+#### Defining `target`
+Target property in the Kit4DL package is kind of extended fully qualified name pointing to the classes supposed to use in the
+given context, like for:
+1. neural network class (`target = "./model.py::SimpleCNN"`)
+1. datamodule (`target = "./datamodule.py::MNISTCustomDatamodule"`)
+1. optimizer (`target = "torch.optim::Adam"`)
+1. criterion (`target = "torch.nn::CrossEntropyLoss"`)
+1. schedulers (`target = "torch.optim.lr_scheduler::CosineAnnealingLR"`)
+
+> **Note**: As a package/module - class separator the double colon is used `::`!
+
+It might be set in several different ways:
+1. **By using a built-and installed package**. Then, you just need to specify the package/module name and the class name, like `target = "torch.nn::CrossEntropyLoss"`  (we use module `torch.nn` and class `CrossEntropyLoss` defined within).
+1. **By using a custom module in the project directory**. The project directory, i.e. the directory where the confguration TOML file is located, is added to the `PYTHONPATH`, so you can freely use `.py` files defined there as modules. Having the module `model.py` with the `SimpleCNN` class definition, we can write `target` as `target = "model::SimpleCNN"`.
+1. **By using a custom `.py` file.** In this case, you specify `target` as an absolute or relative (w.r.t. the configuration file) to a `.py` file, like `target = "./model.py::SimpleCNN"` or `target = "/usr/neural_nets/my_net/model.py::SimpleCNN"`.
+
+> **Note**: For `target` definition you can use substitutable symbols defined below.
+
+#### Substitutable symbols
+In the configuration file you can use symbols that will be substituted during the runtime.
+The symbols should be surrended by single spaces and in double curly brackets (e.g. `{{ PROJECT_DIR }}`.)
+
+|   **Symbol** 	|            **Meaning of the symbol**                                   	|          **Example**                  |
+|-------------	|-----------------------------------------------------------------------	| -----------------------------------	|
+| `PROJECT_DIR`	| the home directory of the TOML configuration file (project directory) 	| `target = {{ PROJECT_DIR }}/model.py`     |
+
+> **Note**: You can also use environmental variables. Just use `env` dict, e.g.: `{{ env['your_var_name'] }}`.
+
+##### ✍️ Example
+First, let's define some environmental variable: using Python or system tool.
+```python
+import os
+
+os.environ["MY_LOG_LEVEL"] = "INFO"
+```
+or
+```bash
+export MY_LOG_LEVEL="MY_LOG_LEVEL"
+```
+Now, we can use the environmental variable `MY_LOG_LEVEL` in our config file:
+
+```toml
+[logging]
+level = "{{ env['MY_LOG_LEVEL'] }}"
+format = "%(asctime)s - %(name)s - %(levelname)s - %(message)s"
+```
+> **Warning**: If you use **double quote** for text values in TOML configuration file, then use **single quote** to access `env` values. 
+
+#### Context constants
+When you run training using `kit4dl train` command, all custom modules have access to context constant values (defined for the current Python interpreter session).
+You can access them via `context` module:
+
+##### ✍️ Example
+```python
+from kit4dl import context
+
+print(context.PROJECT_DIR)
+```
+
+The constants currently available in `kit4dl` are the following:
+|   **Symbol** 	|            **Meaning of the symbol**                                   	|          **Example**                  |
+|-------------	|-----------------------------------------------------------------------	| -----------------------------------	|
+| `PROJECT_DIR`	| the home directory of the TOML configuration file (project directory) 	| `context.PROJECT_DIR`                 |
+| `LOG_LEVEL`	| logging level as defined in the configuration TOML file                	| `context.LOG_LEVEL`                   |
+| `LOG_FORMAT`	| logging message format as defined in the configuration TOML file      	| `context.LOG_FORMAT`                  |
+