--- conflicted
+++ resolved
@@ -1,24 +1,19 @@
-name: kit4dl-dev
-channels:
-  - pytorch 
-  - nvidia 
-  - conda-forge
-dependencies:
-  - python=3.10
-<<<<<<< HEAD
-=======
-  - tqdm
-  - toml
->>>>>>> ce7f08bc
-  - pylint 
-  - mypy
-  - isort
-  - pydocstyle
-  - pytest
-  - conda-build
-  - pip
-  - pip:
-    - black
-    - types-toml
-    - typer[all]
+name: kit4dl-dev
+channels:
+  - pytorch 
+  - nvidia 
+  - conda-forge
+dependencies:
+  - python=3.10
+  - pylint 
+  - mypy
+  - isort
+  - pydocstyle
+  - pytest
+  - conda-build
+  - pip
+  - pip:
+    - black
+    - types-toml
+    - typer[all]
     - pytest-cov