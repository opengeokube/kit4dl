"""A module with the Kit4DL abstract dataset definition."""

<<<<<<< HEAD
=======
from __future__ import annotations

import logging
>>>>>>> 8fb23a8b
from abc import ABC
from typing import Any, Callable, TYPE_CHECKING

import lightning.pytorch as pl
from torch.utils.data import DataLoader, Dataset

from kit4dl import context
from kit4dl.mixins import LoggerMixin

if TYPE_CHECKING:
    from kit4dl.nn.confmodels import DatasetConf


class Kit4DLAbstractDataModule(ABC, pl.LightningDataModule, LoggerMixin):
    """The class with the logic for dataset management.

    The class provides a user with a simple interface:
    `prepare_data` is a method for downloading and preprocessing datasets
    `prepare_traindataset` is a method returning `torch.Dataset` for train
        data
    `prepare_valdataset` is a method returning `torch.Dataset` for validation
        data
    `prepare_trainvaldataset` is a method returning a tuple of two
        `torch.Dataset`s for train and validation data
        (if this method is provided, `prepare_traindataset` and
        `prepare_valdataset` shouldn't be implemented)
    `prepare_testdataset` is a method returning `torch.Dataset` for test data
    `prepare_predictdataset` is a method returning `torch.Dataset` for data
        for prediction
    """

    def __init__(self, conf: DatasetConf):
        super().__init__()
        self.conf = conf
        self.train_dataset: Dataset | None = None
        self.val_dataset: Dataset | None = None
        self.test_dataset: Dataset | None = None
        self.predict_dataset: Dataset | None = None
        self._configure_logger()
        for extra_arg_key, extra_arg_value in self.conf.arguments.items():
            self.debug(
                "setting extra user-defined argument: %s:%s",
                extra_arg_key,
                extra_arg_value,
            )
            setattr(self, extra_arg_key, extra_arg_value)

    def _configure_logger(self) -> None:
        super().configure_logger(name="kit4dl.Dataset", level=context.LOG_LEVEL, logformat=context.LOG_FORMAT)  # type: ignore[arg-type]

    def prepare_data(self):
        """Prepare dataset for train/validation/test/predict splits.

        Examples
        --------
        ```python
        class MyDatamodule(Kit4DLAbstractDataModule):

            def prepare_data(self):
                # any logic you need to perform before creating splits
                download_dataset()
        ```
        """

    def prepare_traindataset(self, *args: Any, **kwargs: Any) -> Dataset:
        """Prepare dataset for training.

        Parameters
        ----------
        *args: Any
            List of positional arguments to setup the dataset
        **kwargs : Any
            List of named arguments required to setup the dataset

        Returns
        -------
        train_datasets : Dataset
            A training dataset

        Examples
        --------
        ```python
        ...
        def prepare_traindataset(self, root_dir: str) -> Dataset:
            train_dset = MyDataset(root_dir=root_dir)
            return train_dset
        ```
        """
        raise NotImplementedError

    def prepare_valdataset(self, *args: Any, **kwargs: Any) -> Dataset:
        """Prepare dataset for validation.

        Parameters
        ----------
        *args: Any
            List of positional arguments to setup the dataset
        **kwargs : Any
            List of named arguments required to setup the dataset

        Returns
        -------
        val_datasets : Dataset
            A validation dataset

        Examples
        --------
        ```python
        ...
        def prepare_valdataset(self, root_dir: str) -> Dataset:
            val_dset = MyDataset(root_dir=root_dir)
            return val_dset
        ```
        """
        raise NotImplementedError

    def prepare_trainvaldataset(
        self, *args: Any, **kwargs: Any
    ) -> tuple[Dataset, Dataset]:
        """Prepare dataset for training and validation.

        Parameters
        ----------
        *args: Any
            List of positional arguments to setup the dataset
        **kwargs : Any
            List of named arguments required to setup the dataset

        Returns
        -------
        trainval_datasets : tuple of Dataset
            Tuple consisting of train and validation dataset

        Examples
        --------
        ```python
        ...
        def prepare_trainvaldataset(self, root_dir: str) -> tuple[Dataset, Dataset]:
            dset = MyDataset(root_dir=root_dir)
            train_dset, val_dset = random_split(dset, [500, 50])
            return train_dset, val_dset
        ```
        """
        raise NotImplementedError

    def prepare_testdataset(self, *args: Any, **kwargs: Any) -> Dataset:
        """Prepare dataset for testing.

        Parameters
        ----------
        *args: Any
            List of positional arguments to setup the dataset
        **kwargs : Any
            List of named arguments required to setup the dataset

        Returns
        -------
        test_datasets : Dataset
            A test dataset

        Examples
        --------
        ```python
        ...
        def prepare_testdataset(self, root_dir: str) -> Dataset:
            return MyDataset(root_dir=root_dir)
        ```
        """
        raise NotImplementedError

    def prepare_predictdataset(self, *args: Any, **kwargs: Any) -> Dataset:
        """Prepare dataset for predicting.

        Parameters
        ----------
        *args: Any
            List of positional arguments to setup the dataset
        **kwargs : Any
            List of named arguments required to setup the dataset

        Returns
        -------
        pred_datasets : Dataset
            A prediction dataset

        Examples
        --------
        ```python
        ...
        def prepare_predictdataset(self, root_dir: str) -> Dataset:
            return MyDataset(root_dir=root_dir)
        ```
        """
        raise NotImplementedError

    def _handle_fit_stage(self) -> None:
        if self.conf.trainval:
            assert self.conf.trainval, (
                "configuration for train-validation phases is not defined. did"
                " you forget to define `[dataset.trainval]` section in the"
                " configuration file?"
            )
            self.train_dataset, self.val_dataset = (
                self.prepare_trainvaldataset(**self.conf.trainval.arguments)
            )
        else:
            assert self.conf.train, (
                "configuration for train phase is not defined. did you forget"
                " to define `[dataset.train]` section in the configuration"
                " file?"
            )
            assert self.conf.validation, (
                "configuration for validation phase is not defined. did you"
                " forget to define `[dataset.validation]` section in the"
                " configuration file?"
            )
            self.train_dataset = self.prepare_traindataset(
                **self.conf.train.arguments
            )
            self.val_dataset = self.prepare_valdataset(
                **self.conf.validation.arguments
            )

    def _handle_test_stage(self) -> None:
        assert self.conf.test, (
            "configuration for test phase is not defined. did you forget to"
            " define `[dataset.test]` section in the configuration file?"
        )
        self.test_dataset = self.prepare_testdataset(
            **self.conf.test.arguments
        )

    def _handle_predict_stage(self) -> None:
        assert self.conf.predict, (
            "`test_config` is not defined. did you forget to define"
            " `[dataset.predict]` section in the configuration file?"
        )
        self.predict_dataset = self.prepare_predictdataset(
            **self.conf.predict.arguments
        )

    def setup(self, stage: str) -> None:
        """Set up data depending on the stage.

        The method should not be overriden unless necessary.

        Parameters
        ----------
        stage : str
            The stage of the pipeline. One out of `['fit', 'test', 'predict']`
        """
        match stage:
            case "fit":
                self._handle_fit_stage()
            case "test":
                self._handle_test_stage()
            case "predict":
                self._handle_predict_stage()

    def get_collate_fn(self) -> Callable | None:
        """Get batch collate function."""
        return None

    def get_train_collate_fn(self) -> Callable | None:
        """Get train specific collate function."""
        return self.get_collate_fn()

    def get_val_collate_fn(self) -> Callable | None:
        """Get validation specific collate function."""
        return self.get_collate_fn()

    def get_test_collate_fn(self) -> Callable | None:
        """Get test specific collate function."""
        return self.get_collate_fn()

    def get_predict_collate_fn(self) -> Callable | None:
        """Get predict specific collate function."""
        return self.get_collate_fn()

    def train_dataloader(self) -> DataLoader:
        """Prepare loader for train data."""
        assert self.conf.train, (
            "train configuration is not defined. did you forget"
            " [dataset.train] section in the configuration file?"
        )
        assert self.train_dataset is not None, (
            "did you forget to return `torch.utils.data.Dataset`instance from"
            " the `prepare_traindataset` method?"
        )
        return DataLoader(
            self.train_dataset,
            **self.conf.train.loader,
            collate_fn=self.get_train_collate_fn(),
        )

    def val_dataloader(self) -> DataLoader:
        """Prepare loader for validation data."""
        assert self.conf.validation, (
            "validation configuration is not defined. did you forget"
            " [dataset.validation] section in the configuration file?"
        )
        assert self.val_dataset is not None, (
            "did you forget to return `torch.utils.data.Dataset`instance from"
            " the `prepare_valdataset` method?"
        )
        return DataLoader(
            self.val_dataset,
            **self.conf.validation.loader,
            collate_fn=self.get_val_collate_fn(),
        )

    def test_dataloader(self) -> DataLoader:
        """Prepare loader for test data."""
        assert self.conf.test, (
            "test configuration is not defined. did you forget"
            " [dataset.test] section in the configuration file?"
        )
        assert self.test_dataset is not None, (
            "did you forget to return `torch.utils.data.Dataset`instance from"
            " the `prepare_testdataset` method?"
        )
        return DataLoader(
            self.test_dataset,
            **self.conf.test.loader,
            collate_fn=self.get_test_collate_fn(),
        )

    def predict_dataloader(self) -> DataLoader:
        """Prepare loader for prediction data."""
        assert self.conf.predict, (
            "validation configuration is not defined. did you forget"
            " [dataset.predict] section in the configuration file?"
        )
        assert self.predict_dataset is not None, (
            "did you forget to return `torch.utils.data.Dataset`instance from"
            " the `prepare_predictdataset` method?"
        )
        return DataLoader(
            self.predict_dataset,
            **self.conf.predict.loader,
            collate_fn=self.get_predict_collate_fn(),
        )

    def numpy_train_dataloader(self):
        """Prepare loader for train data for models accepting `numpy.ndarray`."""
        raise NotImplementedError

    def numpy_val_dataloader(self):
        """Prepare loader for val data for models accepting `numpy.ndarray`."""
        raise NotImplementedError

    def numpy_testdataloader(self):
        """Prepare loader for test data for models accepting `numpy.ndarray`."""
        raise NotImplementedError

    def numpy_predictdataloader(self):
        """Prepare loader for pred data for models accepting `numpy.ndarray`."""
        raise NotImplementedError
<|MERGE_RESOLUTION|>--- conflicted
+++ resolved
@@ -1,366 +1,361 @@
-"""A module with the Kit4DL abstract dataset definition."""
-
-<<<<<<< HEAD
-=======
-from __future__ import annotations
-
-import logging
->>>>>>> 8fb23a8b
-from abc import ABC
-from typing import Any, Callable, TYPE_CHECKING
-
-import lightning.pytorch as pl
-from torch.utils.data import DataLoader, Dataset
-
-from kit4dl import context
-from kit4dl.mixins import LoggerMixin
-
-if TYPE_CHECKING:
-    from kit4dl.nn.confmodels import DatasetConf
-
-
-class Kit4DLAbstractDataModule(ABC, pl.LightningDataModule, LoggerMixin):
-    """The class with the logic for dataset management.
-
-    The class provides a user with a simple interface:
-    `prepare_data` is a method for downloading and preprocessing datasets
-    `prepare_traindataset` is a method returning `torch.Dataset` for train
-        data
-    `prepare_valdataset` is a method returning `torch.Dataset` for validation
-        data
-    `prepare_trainvaldataset` is a method returning a tuple of two
-        `torch.Dataset`s for train and validation data
-        (if this method is provided, `prepare_traindataset` and
-        `prepare_valdataset` shouldn't be implemented)
-    `prepare_testdataset` is a method returning `torch.Dataset` for test data
-    `prepare_predictdataset` is a method returning `torch.Dataset` for data
-        for prediction
-    """
-
-    def __init__(self, conf: DatasetConf):
-        super().__init__()
-        self.conf = conf
-        self.train_dataset: Dataset | None = None
-        self.val_dataset: Dataset | None = None
-        self.test_dataset: Dataset | None = None
-        self.predict_dataset: Dataset | None = None
-        self._configure_logger()
-        for extra_arg_key, extra_arg_value in self.conf.arguments.items():
-            self.debug(
-                "setting extra user-defined argument: %s:%s",
-                extra_arg_key,
-                extra_arg_value,
-            )
-            setattr(self, extra_arg_key, extra_arg_value)
-
-    def _configure_logger(self) -> None:
-        super().configure_logger(name="kit4dl.Dataset", level=context.LOG_LEVEL, logformat=context.LOG_FORMAT)  # type: ignore[arg-type]
-
-    def prepare_data(self):
-        """Prepare dataset for train/validation/test/predict splits.
-
-        Examples
-        --------
-        ```python
-        class MyDatamodule(Kit4DLAbstractDataModule):
-
-            def prepare_data(self):
-                # any logic you need to perform before creating splits
-                download_dataset()
-        ```
-        """
-
-    def prepare_traindataset(self, *args: Any, **kwargs: Any) -> Dataset:
-        """Prepare dataset for training.
-
-        Parameters
-        ----------
-        *args: Any
-            List of positional arguments to setup the dataset
-        **kwargs : Any
-            List of named arguments required to setup the dataset
-
-        Returns
-        -------
-        train_datasets : Dataset
-            A training dataset
-
-        Examples
-        --------
-        ```python
-        ...
-        def prepare_traindataset(self, root_dir: str) -> Dataset:
-            train_dset = MyDataset(root_dir=root_dir)
-            return train_dset
-        ```
-        """
-        raise NotImplementedError
-
-    def prepare_valdataset(self, *args: Any, **kwargs: Any) -> Dataset:
-        """Prepare dataset for validation.
-
-        Parameters
-        ----------
-        *args: Any
-            List of positional arguments to setup the dataset
-        **kwargs : Any
-            List of named arguments required to setup the dataset
-
-        Returns
-        -------
-        val_datasets : Dataset
-            A validation dataset
-
-        Examples
-        --------
-        ```python
-        ...
-        def prepare_valdataset(self, root_dir: str) -> Dataset:
-            val_dset = MyDataset(root_dir=root_dir)
-            return val_dset
-        ```
-        """
-        raise NotImplementedError
-
-    def prepare_trainvaldataset(
-        self, *args: Any, **kwargs: Any
-    ) -> tuple[Dataset, Dataset]:
-        """Prepare dataset for training and validation.
-
-        Parameters
-        ----------
-        *args: Any
-            List of positional arguments to setup the dataset
-        **kwargs : Any
-            List of named arguments required to setup the dataset
-
-        Returns
-        -------
-        trainval_datasets : tuple of Dataset
-            Tuple consisting of train and validation dataset
-
-        Examples
-        --------
-        ```python
-        ...
-        def prepare_trainvaldataset(self, root_dir: str) -> tuple[Dataset, Dataset]:
-            dset = MyDataset(root_dir=root_dir)
-            train_dset, val_dset = random_split(dset, [500, 50])
-            return train_dset, val_dset
-        ```
-        """
-        raise NotImplementedError
-
-    def prepare_testdataset(self, *args: Any, **kwargs: Any) -> Dataset:
-        """Prepare dataset for testing.
-
-        Parameters
-        ----------
-        *args: Any
-            List of positional arguments to setup the dataset
-        **kwargs : Any
-            List of named arguments required to setup the dataset
-
-        Returns
-        -------
-        test_datasets : Dataset
-            A test dataset
-
-        Examples
-        --------
-        ```python
-        ...
-        def prepare_testdataset(self, root_dir: str) -> Dataset:
-            return MyDataset(root_dir=root_dir)
-        ```
-        """
-        raise NotImplementedError
-
-    def prepare_predictdataset(self, *args: Any, **kwargs: Any) -> Dataset:
-        """Prepare dataset for predicting.
-
-        Parameters
-        ----------
-        *args: Any
-            List of positional arguments to setup the dataset
-        **kwargs : Any
-            List of named arguments required to setup the dataset
-
-        Returns
-        -------
-        pred_datasets : Dataset
-            A prediction dataset
-
-        Examples
-        --------
-        ```python
-        ...
-        def prepare_predictdataset(self, root_dir: str) -> Dataset:
-            return MyDataset(root_dir=root_dir)
-        ```
-        """
-        raise NotImplementedError
-
-    def _handle_fit_stage(self) -> None:
-        if self.conf.trainval:
-            assert self.conf.trainval, (
-                "configuration for train-validation phases is not defined. did"
-                " you forget to define `[dataset.trainval]` section in the"
-                " configuration file?"
-            )
-            self.train_dataset, self.val_dataset = (
-                self.prepare_trainvaldataset(**self.conf.trainval.arguments)
-            )
-        else:
-            assert self.conf.train, (
-                "configuration for train phase is not defined. did you forget"
-                " to define `[dataset.train]` section in the configuration"
-                " file?"
-            )
-            assert self.conf.validation, (
-                "configuration for validation phase is not defined. did you"
-                " forget to define `[dataset.validation]` section in the"
-                " configuration file?"
-            )
-            self.train_dataset = self.prepare_traindataset(
-                **self.conf.train.arguments
-            )
-            self.val_dataset = self.prepare_valdataset(
-                **self.conf.validation.arguments
-            )
-
-    def _handle_test_stage(self) -> None:
-        assert self.conf.test, (
-            "configuration for test phase is not defined. did you forget to"
-            " define `[dataset.test]` section in the configuration file?"
-        )
-        self.test_dataset = self.prepare_testdataset(
-            **self.conf.test.arguments
-        )
-
-    def _handle_predict_stage(self) -> None:
-        assert self.conf.predict, (
-            "`test_config` is not defined. did you forget to define"
-            " `[dataset.predict]` section in the configuration file?"
-        )
-        self.predict_dataset = self.prepare_predictdataset(
-            **self.conf.predict.arguments
-        )
-
-    def setup(self, stage: str) -> None:
-        """Set up data depending on the stage.
-
-        The method should not be overriden unless necessary.
-
-        Parameters
-        ----------
-        stage : str
-            The stage of the pipeline. One out of `['fit', 'test', 'predict']`
-        """
-        match stage:
-            case "fit":
-                self._handle_fit_stage()
-            case "test":
-                self._handle_test_stage()
-            case "predict":
-                self._handle_predict_stage()
-
-    def get_collate_fn(self) -> Callable | None:
-        """Get batch collate function."""
-        return None
-
-    def get_train_collate_fn(self) -> Callable | None:
-        """Get train specific collate function."""
-        return self.get_collate_fn()
-
-    def get_val_collate_fn(self) -> Callable | None:
-        """Get validation specific collate function."""
-        return self.get_collate_fn()
-
-    def get_test_collate_fn(self) -> Callable | None:
-        """Get test specific collate function."""
-        return self.get_collate_fn()
-
-    def get_predict_collate_fn(self) -> Callable | None:
-        """Get predict specific collate function."""
-        return self.get_collate_fn()
-
-    def train_dataloader(self) -> DataLoader:
-        """Prepare loader for train data."""
-        assert self.conf.train, (
-            "train configuration is not defined. did you forget"
-            " [dataset.train] section in the configuration file?"
-        )
-        assert self.train_dataset is not None, (
-            "did you forget to return `torch.utils.data.Dataset`instance from"
-            " the `prepare_traindataset` method?"
-        )
-        return DataLoader(
-            self.train_dataset,
-            **self.conf.train.loader,
-            collate_fn=self.get_train_collate_fn(),
-        )
-
-    def val_dataloader(self) -> DataLoader:
-        """Prepare loader for validation data."""
-        assert self.conf.validation, (
-            "validation configuration is not defined. did you forget"
-            " [dataset.validation] section in the configuration file?"
-        )
-        assert self.val_dataset is not None, (
-            "did you forget to return `torch.utils.data.Dataset`instance from"
-            " the `prepare_valdataset` method?"
-        )
-        return DataLoader(
-            self.val_dataset,
-            **self.conf.validation.loader,
-            collate_fn=self.get_val_collate_fn(),
-        )
-
-    def test_dataloader(self) -> DataLoader:
-        """Prepare loader for test data."""
-        assert self.conf.test, (
-            "test configuration is not defined. did you forget"
-            " [dataset.test] section in the configuration file?"
-        )
-        assert self.test_dataset is not None, (
-            "did you forget to return `torch.utils.data.Dataset`instance from"
-            " the `prepare_testdataset` method?"
-        )
-        return DataLoader(
-            self.test_dataset,
-            **self.conf.test.loader,
-            collate_fn=self.get_test_collate_fn(),
-        )
-
-    def predict_dataloader(self) -> DataLoader:
-        """Prepare loader for prediction data."""
-        assert self.conf.predict, (
-            "validation configuration is not defined. did you forget"
-            " [dataset.predict] section in the configuration file?"
-        )
-        assert self.predict_dataset is not None, (
-            "did you forget to return `torch.utils.data.Dataset`instance from"
-            " the `prepare_predictdataset` method?"
-        )
-        return DataLoader(
-            self.predict_dataset,
-            **self.conf.predict.loader,
-            collate_fn=self.get_predict_collate_fn(),
-        )
-
-    def numpy_train_dataloader(self):
-        """Prepare loader for train data for models accepting `numpy.ndarray`."""
-        raise NotImplementedError
-
-    def numpy_val_dataloader(self):
-        """Prepare loader for val data for models accepting `numpy.ndarray`."""
-        raise NotImplementedError
-
-    def numpy_testdataloader(self):
-        """Prepare loader for test data for models accepting `numpy.ndarray`."""
-        raise NotImplementedError
-
-    def numpy_predictdataloader(self):
-        """Prepare loader for pred data for models accepting `numpy.ndarray`."""
-        raise NotImplementedError
+"""A module with the Kit4DL abstract dataset definition."""
+from __future__ import annotations
+
+from abc import ABC
+from typing import Any, Callable, TYPE_CHECKING
+
+import lightning.pytorch as pl
+from torch.utils.data import DataLoader, Dataset
+
+from kit4dl import context
+from kit4dl.mixins import LoggerMixin
+
+if TYPE_CHECKING:
+    from kit4dl.nn.confmodels import DatasetConf
+
+
+class Kit4DLAbstractDataModule(ABC, pl.LightningDataModule, LoggerMixin):
+    """The class with the logic for dataset management.
+
+    The class provides a user with a simple interface:
+    `prepare_data` is a method for downloading and preprocessing datasets
+    `prepare_traindataset` is a method returning `torch.Dataset` for train
+        data
+    `prepare_valdataset` is a method returning `torch.Dataset` for validation
+        data
+    `prepare_trainvaldataset` is a method returning a tuple of two
+        `torch.Dataset`s for train and validation data
+        (if this method is provided, `prepare_traindataset` and
+        `prepare_valdataset` shouldn't be implemented)
+    `prepare_testdataset` is a method returning `torch.Dataset` for test data
+    `prepare_predictdataset` is a method returning `torch.Dataset` for data
+        for prediction
+    """
+
+    def __init__(self, conf: DatasetConf):
+        super().__init__()
+        self.conf = conf
+        self.train_dataset: Dataset | None = None
+        self.val_dataset: Dataset | None = None
+        self.test_dataset: Dataset | None = None
+        self.predict_dataset: Dataset | None = None
+        self._configure_logger()
+        for extra_arg_key, extra_arg_value in self.conf.arguments.items():
+            self.debug(
+                "setting extra user-defined argument: %s:%s",
+                extra_arg_key,
+                extra_arg_value,
+            )
+            setattr(self, extra_arg_key, extra_arg_value)
+
+    def _configure_logger(self) -> None:
+        super().configure_logger(name="kit4dl.Dataset", level=context.LOG_LEVEL, logformat=context.LOG_FORMAT)  # type: ignore[arg-type]
+
+    def prepare_data(self):
+        """Prepare dataset for train/validation/test/predict splits.
+
+        Examples
+        --------
+        ```python
+        class MyDatamodule(Kit4DLAbstractDataModule):
+
+            def prepare_data(self):
+                # any logic you need to perform before creating splits
+                download_dataset()
+        ```
+        """
+
+    def prepare_traindataset(self, *args: Any, **kwargs: Any) -> Dataset:
+        """Prepare dataset for training.
+
+        Parameters
+        ----------
+        *args: Any
+            List of positional arguments to setup the dataset
+        **kwargs : Any
+            List of named arguments required to setup the dataset
+
+        Returns
+        -------
+        train_datasets : Dataset
+            A training dataset
+
+        Examples
+        --------
+        ```python
+        ...
+        def prepare_traindataset(self, root_dir: str) -> Dataset:
+            train_dset = MyDataset(root_dir=root_dir)
+            return train_dset
+        ```
+        """
+        raise NotImplementedError
+
+    def prepare_valdataset(self, *args: Any, **kwargs: Any) -> Dataset:
+        """Prepare dataset for validation.
+
+        Parameters
+        ----------
+        *args: Any
+            List of positional arguments to setup the dataset
+        **kwargs : Any
+            List of named arguments required to setup the dataset
+
+        Returns
+        -------
+        val_datasets : Dataset
+            A validation dataset
+
+        Examples
+        --------
+        ```python
+        ...
+        def prepare_valdataset(self, root_dir: str) -> Dataset:
+            val_dset = MyDataset(root_dir=root_dir)
+            return val_dset
+        ```
+        """
+        raise NotImplementedError
+
+    def prepare_trainvaldataset(
+        self, *args: Any, **kwargs: Any
+    ) -> tuple[Dataset, Dataset]:
+        """Prepare dataset for training and validation.
+
+        Parameters
+        ----------
+        *args: Any
+            List of positional arguments to setup the dataset
+        **kwargs : Any
+            List of named arguments required to setup the dataset
+
+        Returns
+        -------
+        trainval_datasets : tuple of Dataset
+            Tuple consisting of train and validation dataset
+
+        Examples
+        --------
+        ```python
+        ...
+        def prepare_trainvaldataset(self, root_dir: str) -> tuple[Dataset, Dataset]:
+            dset = MyDataset(root_dir=root_dir)
+            train_dset, val_dset = random_split(dset, [500, 50])
+            return train_dset, val_dset
+        ```
+        """
+        raise NotImplementedError
+
+    def prepare_testdataset(self, *args: Any, **kwargs: Any) -> Dataset:
+        """Prepare dataset for testing.
+
+        Parameters
+        ----------
+        *args: Any
+            List of positional arguments to setup the dataset
+        **kwargs : Any
+            List of named arguments required to setup the dataset
+
+        Returns
+        -------
+        test_datasets : Dataset
+            A test dataset
+
+        Examples
+        --------
+        ```python
+        ...
+        def prepare_testdataset(self, root_dir: str) -> Dataset:
+            return MyDataset(root_dir=root_dir)
+        ```
+        """
+        raise NotImplementedError
+
+    def prepare_predictdataset(self, *args: Any, **kwargs: Any) -> Dataset:
+        """Prepare dataset for predicting.
+
+        Parameters
+        ----------
+        *args: Any
+            List of positional arguments to setup the dataset
+        **kwargs : Any
+            List of named arguments required to setup the dataset
+
+        Returns
+        -------
+        pred_datasets : Dataset
+            A prediction dataset
+
+        Examples
+        --------
+        ```python
+        ...
+        def prepare_predictdataset(self, root_dir: str) -> Dataset:
+            return MyDataset(root_dir=root_dir)
+        ```
+        """
+        raise NotImplementedError
+
+    def _handle_fit_stage(self) -> None:
+        if self.conf.trainval:
+            assert self.conf.trainval, (
+                "configuration for train-validation phases is not defined. did"
+                " you forget to define `[dataset.trainval]` section in the"
+                " configuration file?"
+            )
+            self.train_dataset, self.val_dataset = (
+                self.prepare_trainvaldataset(**self.conf.trainval.arguments)
+            )
+        else:
+            assert self.conf.train, (
+                "configuration for train phase is not defined. did you forget"
+                " to define `[dataset.train]` section in the configuration"
+                " file?"
+            )
+            assert self.conf.validation, (
+                "configuration for validation phase is not defined. did you"
+                " forget to define `[dataset.validation]` section in the"
+                " configuration file?"
+            )
+            self.train_dataset = self.prepare_traindataset(
+                **self.conf.train.arguments
+            )
+            self.val_dataset = self.prepare_valdataset(
+                **self.conf.validation.arguments
+            )
+
+    def _handle_test_stage(self) -> None:
+        assert self.conf.test, (
+            "configuration for test phase is not defined. did you forget to"
+            " define `[dataset.test]` section in the configuration file?"
+        )
+        self.test_dataset = self.prepare_testdataset(
+            **self.conf.test.arguments
+        )
+
+    def _handle_predict_stage(self) -> None:
+        assert self.conf.predict, (
+            "`test_config` is not defined. did you forget to define"
+            " `[dataset.predict]` section in the configuration file?"
+        )
+        self.predict_dataset = self.prepare_predictdataset(
+            **self.conf.predict.arguments
+        )
+
+    def setup(self, stage: str) -> None:
+        """Set up data depending on the stage.
+
+        The method should not be overriden unless necessary.
+
+        Parameters
+        ----------
+        stage : str
+            The stage of the pipeline. One out of `['fit', 'test', 'predict']`
+        """
+        match stage:
+            case "fit":
+                self._handle_fit_stage()
+            case "test":
+                self._handle_test_stage()
+            case "predict":
+                self._handle_predict_stage()
+
+    def get_collate_fn(self) -> Callable | None:
+        """Get batch collate function."""
+        return None
+
+    def get_train_collate_fn(self) -> Callable | None:
+        """Get train specific collate function."""
+        return self.get_collate_fn()
+
+    def get_val_collate_fn(self) -> Callable | None:
+        """Get validation specific collate function."""
+        return self.get_collate_fn()
+
+    def get_test_collate_fn(self) -> Callable | None:
+        """Get test specific collate function."""
+        return self.get_collate_fn()
+
+    def get_predict_collate_fn(self) -> Callable | None:
+        """Get predict specific collate function."""
+        return self.get_collate_fn()
+
+    def train_dataloader(self) -> DataLoader:
+        """Prepare loader for train data."""
+        assert self.conf.train, (
+            "train configuration is not defined. did you forget"
+            " [dataset.train] section in the configuration file?"
+        )
+        assert self.train_dataset is not None, (
+            "did you forget to return `torch.utils.data.Dataset`instance from"
+            " the `prepare_traindataset` method?"
+        )
+        return DataLoader(
+            self.train_dataset,
+            **self.conf.train.loader,
+            collate_fn=self.get_train_collate_fn(),
+        )
+
+    def val_dataloader(self) -> DataLoader:
+        """Prepare loader for validation data."""
+        assert self.conf.validation, (
+            "validation configuration is not defined. did you forget"
+            " [dataset.validation] section in the configuration file?"
+        )
+        assert self.val_dataset is not None, (
+            "did you forget to return `torch.utils.data.Dataset`instance from"
+            " the `prepare_valdataset` method?"
+        )
+        return DataLoader(
+            self.val_dataset,
+            **self.conf.validation.loader,
+            collate_fn=self.get_val_collate_fn(),
+        )
+
+    def test_dataloader(self) -> DataLoader:
+        """Prepare loader for test data."""
+        assert self.conf.test, (
+            "test configuration is not defined. did you forget"
+            " [dataset.test] section in the configuration file?"
+        )
+        assert self.test_dataset is not None, (
+            "did you forget to return `torch.utils.data.Dataset`instance from"
+            " the `prepare_testdataset` method?"
+        )
+        return DataLoader(
+            self.test_dataset,
+            **self.conf.test.loader,
+            collate_fn=self.get_test_collate_fn(),
+        )
+
+    def predict_dataloader(self) -> DataLoader:
+        """Prepare loader for prediction data."""
+        assert self.conf.predict, (
+            "validation configuration is not defined. did you forget"
+            " [dataset.predict] section in the configuration file?"
+        )
+        assert self.predict_dataset is not None, (
+            "did you forget to return `torch.utils.data.Dataset`instance from"
+            " the `prepare_predictdataset` method?"
+        )
+        return DataLoader(
+            self.predict_dataset,
+            **self.conf.predict.loader,
+            collate_fn=self.get_predict_collate_fn(),
+        )
+
+    def numpy_train_dataloader(self):
+        """Prepare loader for train data for models accepting `numpy.ndarray`."""
+        raise NotImplementedError
+
+    def numpy_val_dataloader(self):
+        """Prepare loader for val data for models accepting `numpy.ndarray`."""
+        raise NotImplementedError
+
+    def numpy_testdataloader(self):
+        """Prepare loader for test data for models accepting `numpy.ndarray`."""
+        raise NotImplementedError
+
+    def numpy_predictdataloader(self):
+        """Prepare loader for pred data for models accepting `numpy.ndarray`."""
+        raise NotImplementedError