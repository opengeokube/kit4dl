import os

import pytest

try:
    import tomllib as toml
except ModuleNotFoundError:
    import toml

from unittest.mock import MagicMock, Mock, PropertyMock

import torch
import torchmetrics as tm

from kit4dl.nn.confmodels import Conf


@pytest.fixture
def conf():
    conf = MagicMock()
    conf.base = PropertyMock()
    conf.base.accelerator_device_and_id = PropertyMock(
        return_value="cuda"
    ), PropertyMock(return_value=0)
    conf.logging.level = "INFO"
    conf.logging.format_ = (
        "%(asctime)s - %(name)s - %(levelname)s - %(message)s"
    )

    conf.model = PropertyMock()
    conf.model.arguments = {"input_dims": 10, "output_dims": 1}
    conf.metrics_obj = {
        "Precision": tm.Precision(task="binary"),
        "FBetaScore": tm.FBetaScore(task="binary"),
    }
    conf.training = PropertyMock()
    conf.training.optimizer = PropertyMock()
    conf.training.optimizer.optimizer = torch.optim.SGD
    conf.training.checkpoint.mode = "max"

    conf.model.model_class = PropertyMock()

    conf.dataset = PropertyMock()
    conf.dataset.datamodule_class = PropertyMock()

    conf.dict = Mock()
    conf.dict.return_value = {}
<<<<<<< HEAD
    conf.obfuscated_dict = Mock()
    conf.obfuscated_dict.return_value = {}
=======
    conf.base.seed = 0
>>>>>>> 5cbd3c6a
    yield conf


@pytest.fixture
def true_conf():
    yield Conf(
        root_dir=os.path.join(os.getcwd(), "tests", "resources"),
        **toml.load(os.path.join("tests", "resources", "test_file.toml")),
    )


@pytest.fixture
def base_conf_txt():
    return """
    [base]
    seed = 0
    experiment_name = "handwritten_digit_classification"

    [model]
    target = "./tests/dummy_module.py::B"
    input_dims = 1
    layers = 4
    dropout = 0.5
    output_dims = 10

    [training]
    epochs = 100
    epoch_schedulers = [
        {target = "torch.optim.lr_scheduler::CosineAnnealingLR", T_max = 100}
    ]

    [training.checkpoint]
    path = "chckpt"
    monitor = {"metric" = "Precision", "stage" = "val"}
    filename = "{epoch}_{val_fbeta_score:.2f}_convlstm"
    mode = "max"

    [training.optimizer]
    target = "torch.optim::Adam"
    lr = 0.0001
    weight_decay = 0.03

    [training.criterion]
    target = "torch.nn::NLLLoss"
    weight = [0.1, 0.1, 0.1, 0.1, 0.1, 0.1, 0.1, 0.1, 0.1, 0.1]

    [validation]
    run_every_epoch = 1

    [dataset]
    target = "./tests/dummy_module.py::DummyDatasetModule"

    [dataset.trainval]
    root_dir = "./mnist"

    [dataset.train.loader]
    batch_size = 10
    shuffle = true
    num_workers = 4

    [dataset.validation.loader]
    batch_size = 10
    shuffle = false
    num_workers = 4
    """


@pytest.fixture
def base_conf_txt_full(base_conf_txt):
    return base_conf_txt + """
        [metrics]
        Precision = {target = "torchmetrics::Precision", task = "multiclass", num_classes = 10}
    """


@pytest.fixture
def dummy_optimizer():
    yield torch.optim.Adam([torch.nn.Parameter(torch.rand((100,)))], lr=0.1)
<|MERGE_RESOLUTION|>--- conflicted
+++ resolved
@@ -1,131 +1,128 @@
-import os
-
-import pytest
-
-try:
-    import tomllib as toml
-except ModuleNotFoundError:
-    import toml
-
-from unittest.mock import MagicMock, Mock, PropertyMock
-
-import torch
-import torchmetrics as tm
-
-from kit4dl.nn.confmodels import Conf
-
-
-@pytest.fixture
-def conf():
-    conf = MagicMock()
-    conf.base = PropertyMock()
-    conf.base.accelerator_device_and_id = PropertyMock(
-        return_value="cuda"
-    ), PropertyMock(return_value=0)
-    conf.logging.level = "INFO"
-    conf.logging.format_ = (
-        "%(asctime)s - %(name)s - %(levelname)s - %(message)s"
-    )
-
-    conf.model = PropertyMock()
-    conf.model.arguments = {"input_dims": 10, "output_dims": 1}
-    conf.metrics_obj = {
-        "Precision": tm.Precision(task="binary"),
-        "FBetaScore": tm.FBetaScore(task="binary"),
-    }
-    conf.training = PropertyMock()
-    conf.training.optimizer = PropertyMock()
-    conf.training.optimizer.optimizer = torch.optim.SGD
-    conf.training.checkpoint.mode = "max"
-
-    conf.model.model_class = PropertyMock()
-
-    conf.dataset = PropertyMock()
-    conf.dataset.datamodule_class = PropertyMock()
-
-    conf.dict = Mock()
-    conf.dict.return_value = {}
-<<<<<<< HEAD
-    conf.obfuscated_dict = Mock()
-    conf.obfuscated_dict.return_value = {}
-=======
-    conf.base.seed = 0
->>>>>>> 5cbd3c6a
-    yield conf
-
-
-@pytest.fixture
-def true_conf():
-    yield Conf(
-        root_dir=os.path.join(os.getcwd(), "tests", "resources"),
-        **toml.load(os.path.join("tests", "resources", "test_file.toml")),
-    )
-
-
-@pytest.fixture
-def base_conf_txt():
-    return """
-    [base]
-    seed = 0
-    experiment_name = "handwritten_digit_classification"
-
-    [model]
-    target = "./tests/dummy_module.py::B"
-    input_dims = 1
-    layers = 4
-    dropout = 0.5
-    output_dims = 10
-
-    [training]
-    epochs = 100
-    epoch_schedulers = [
-        {target = "torch.optim.lr_scheduler::CosineAnnealingLR", T_max = 100}
-    ]
-
-    [training.checkpoint]
-    path = "chckpt"
-    monitor = {"metric" = "Precision", "stage" = "val"}
-    filename = "{epoch}_{val_fbeta_score:.2f}_convlstm"
-    mode = "max"
-
-    [training.optimizer]
-    target = "torch.optim::Adam"
-    lr = 0.0001
-    weight_decay = 0.03
-
-    [training.criterion]
-    target = "torch.nn::NLLLoss"
-    weight = [0.1, 0.1, 0.1, 0.1, 0.1, 0.1, 0.1, 0.1, 0.1, 0.1]
-
-    [validation]
-    run_every_epoch = 1
-
-    [dataset]
-    target = "./tests/dummy_module.py::DummyDatasetModule"
-
-    [dataset.trainval]
-    root_dir = "./mnist"
-
-    [dataset.train.loader]
-    batch_size = 10
-    shuffle = true
-    num_workers = 4
-
-    [dataset.validation.loader]
-    batch_size = 10
-    shuffle = false
-    num_workers = 4
-    """
-
-
-@pytest.fixture
-def base_conf_txt_full(base_conf_txt):
-    return base_conf_txt + """
-        [metrics]
-        Precision = {target = "torchmetrics::Precision", task = "multiclass", num_classes = 10}
-    """
-
-
-@pytest.fixture
-def dummy_optimizer():
-    yield torch.optim.Adam([torch.nn.Parameter(torch.rand((100,)))], lr=0.1)
+import os
+
+import pytest
+
+try:
+    import tomllib as toml
+except ModuleNotFoundError:
+    import toml
+
+from unittest.mock import MagicMock, Mock, PropertyMock
+
+import torch
+import torchmetrics as tm
+
+from kit4dl.nn.confmodels import Conf
+
+
+@pytest.fixture
+def conf():
+    conf = MagicMock()
+    conf.base = PropertyMock()
+    conf.base.accelerator_device_and_id = PropertyMock(
+        return_value="cuda"
+    ), PropertyMock(return_value=0)
+    conf.logging.level = "INFO"
+    conf.logging.format_ = (
+        "%(asctime)s - %(name)s - %(levelname)s - %(message)s"
+    )
+
+    conf.model = PropertyMock()
+    conf.model.arguments = {"input_dims": 10, "output_dims": 1}
+    conf.metrics_obj = {
+        "Precision": tm.Precision(task="binary"),
+        "FBetaScore": tm.FBetaScore(task="binary"),
+    }
+    conf.training = PropertyMock()
+    conf.training.optimizer = PropertyMock()
+    conf.training.optimizer.optimizer = torch.optim.SGD
+    conf.training.checkpoint.mode = "max"
+
+    conf.model.model_class = PropertyMock()
+
+    conf.dataset = PropertyMock()
+    conf.dataset.datamodule_class = PropertyMock()
+
+    conf.dict = Mock()
+    conf.dict.return_value = {}
+    conf.obfuscated_dict = Mock()
+    conf.obfuscated_dict.return_value = {}
+    conf.base.seed = 0
+    yield conf
+
+
+@pytest.fixture
+def true_conf():
+    yield Conf(
+        root_dir=os.path.join(os.getcwd(), "tests", "resources"),
+        **toml.load(os.path.join("tests", "resources", "test_file.toml")),
+    )
+
+
+@pytest.fixture
+def base_conf_txt():
+    return """
+    [base]
+    seed = 0
+    experiment_name = "handwritten_digit_classification"
+
+    [model]
+    target = "./tests/dummy_module.py::B"
+    input_dims = 1
+    layers = 4
+    dropout = 0.5
+    output_dims = 10
+
+    [training]
+    epochs = 100
+    epoch_schedulers = [
+        {target = "torch.optim.lr_scheduler::CosineAnnealingLR", T_max = 100}
+    ]
+
+    [training.checkpoint]
+    path = "chckpt"
+    monitor = {"metric" = "Precision", "stage" = "val"}
+    filename = "{epoch}_{val_fbeta_score:.2f}_convlstm"
+    mode = "max"
+
+    [training.optimizer]
+    target = "torch.optim::Adam"
+    lr = 0.0001
+    weight_decay = 0.03
+
+    [training.criterion]
+    target = "torch.nn::NLLLoss"
+    weight = [0.1, 0.1, 0.1, 0.1, 0.1, 0.1, 0.1, 0.1, 0.1, 0.1]
+
+    [validation]
+    run_every_epoch = 1
+
+    [dataset]
+    target = "./tests/dummy_module.py::DummyDatasetModule"
+
+    [dataset.trainval]
+    root_dir = "./mnist"
+
+    [dataset.train.loader]
+    batch_size = 10
+    shuffle = true
+    num_workers = 4
+
+    [dataset.validation.loader]
+    batch_size = 10
+    shuffle = false
+    num_workers = 4
+    """
+
+
+@pytest.fixture
+def base_conf_txt_full(base_conf_txt):
+    return base_conf_txt + """
+        [metrics]
+        Precision = {target = "torchmetrics::Precision", task = "multiclass", num_classes = 10}
+    """
+
+
+@pytest.fixture
+def dummy_optimizer():
+    yield torch.optim.Adam([torch.nn.Parameter(torch.rand((100,)))], lr=0.1)